from dtest import Tester, debug
import unittest
from tools import *
from ccmlib.cluster import Cluster
import time
from cql import OperationalError
from cql.cassandra.ttypes import UnavailableException

class NodeUnavailable(Exception):
    pass

class TestReplaceAddress(Tester):

    def __init__(self, *args, **kwargs):
        self.ignore_log_patterns = [
            r'Can\'t send migration request: node.*is down',
        ]
        Tester.__init__(self, *args, **kwargs)

    def replace_node_test(self):
        """Check that the replace address function correctly replaces a node that has failed in a cluster. 
        Create a cluster, cause a node to fail, and bring up a new node with the replace_address parameter.
        Check that tokens are migrated and that data is replicated properly.
        """
<<<<<<< HEAD

        cluster = self.cluster
        cluster.populate(3).start()
        [node1,node2, node3] = cluster.nodelist()

=======
        cluster = self.cluster
        cluster.populate(3).start()
        [node1,node2, node3] = cluster.nodelist()
>>>>>>> 2736a2f0
        node1.stress(['write', 'n=10000', '-schema', 'replication(factor=3)'])
        cursor = self.patient_cql_connection(node1).cursor()
        cursor.execute('select * from "Keyspace1"."Standard1" LIMIT 1', consistency_level='THREE')
        initialData = cursor.fetchall()
        
        #stop node, query should time out with consistency 3
        node3.stop(gently=False)
        time.sleep(5)
<<<<<<< HEAD
        with self.assertRaises(NodeUnavailable) as cm:
            try:
                cursor.execute('select * from "Keyspace1"."Standard1" LIMIT 1', consistency_level='THREE')
            except (UnavailableException, OperationalError):
                raise NodeUnavailable("Node could not be queried.")

        debug(cm.exception)

        node4 = Node('node4', cluster, True, ('127.0.0.4', 9160), ('127.0.0.4', 7000), '7400', '0', None, ('127.0.0.4',9042))
        cluster.add(node4, False)
        node4.start(replace_address='127.0.0.3')

=======
        with self.assertRaises(OperationalError) as cm:
                cursor.execute('select * from "Keyspace1"."Standard1" LIMIT 1', consistency_level='THREE')
        node4 = Node('node4', cluster, True, ('127.0.0.4', 9160), ('127.0.0.4', 7000), '7400', '0', None, ('127.0.0.4',9042))
        cluster.add(node4, False)
        node4.start(replace_address='127.0.0.3')
>>>>>>> 2736a2f0
        #query should work again
        cursor.execute('select * from "Keyspace1"."Standard1" LIMIT 1', consistency_level='THREE')
        finalData = cursor.fetchall()
        self.assertListEqual(initialData, finalData)
        
        movedTokensList = node4.grep_log("changing ownership from /127.0.0.3 to /127.0.0.4")
        debug(movedTokensList[0])
        self.assertGreaterEqual(len(movedTokensList), 1)
<<<<<<< HEAD

=======
>>>>>>> 2736a2f0
        #check that restarting node 3 doesn't work
        node3.start() 
        checkCollision = node1.grep_log("between /127.0.0.3 and /127.0.0.4; /127.0.0.4 is the new owner")
        debug(checkCollision)
        self.assertGreaterEqual(len(checkCollision), 1)
<<<<<<< HEAD

=======
>>>>>>> 2736a2f0
        updatedSeedList = node4.grep_log("FatClient /127.0.0.3 has been silent for 30000ms, removing from gossip")
        debug(updatedSeedList)
        self.assertGreaterEqual(len(updatedSeedList), 1)<|MERGE_RESOLUTION|>--- conflicted
+++ resolved
@@ -12,7 +12,11 @@
 class TestReplaceAddress(Tester):
 
     def __init__(self, *args, **kwargs):
+        # Ignore these log patterns:
         self.ignore_log_patterns = [
+            # This one occurs when trying to send the migration to a
+            # node that hasn't started yet, and when it does, it gets
+            # replayed and everything is fine.
             r'Can\'t send migration request: node.*is down',
         ]
         Tester.__init__(self, *args, **kwargs)
@@ -22,17 +26,11 @@
         Create a cluster, cause a node to fail, and bring up a new node with the replace_address parameter.
         Check that tokens are migrated and that data is replicated properly.
         """
-<<<<<<< HEAD
 
         cluster = self.cluster
         cluster.populate(3).start()
         [node1,node2, node3] = cluster.nodelist()
 
-=======
-        cluster = self.cluster
-        cluster.populate(3).start()
-        [node1,node2, node3] = cluster.nodelist()
->>>>>>> 2736a2f0
         node1.stress(['write', 'n=10000', '-schema', 'replication(factor=3)'])
         cursor = self.patient_cql_connection(node1).cursor()
         cursor.execute('select * from "Keyspace1"."Standard1" LIMIT 1', consistency_level='THREE')
@@ -41,7 +39,6 @@
         #stop node, query should time out with consistency 3
         node3.stop(gently=False)
         time.sleep(5)
-<<<<<<< HEAD
         with self.assertRaises(NodeUnavailable) as cm:
             try:
                 cursor.execute('select * from "Keyspace1"."Standard1" LIMIT 1', consistency_level='THREE')
@@ -54,13 +51,6 @@
         cluster.add(node4, False)
         node4.start(replace_address='127.0.0.3')
 
-=======
-        with self.assertRaises(OperationalError) as cm:
-                cursor.execute('select * from "Keyspace1"."Standard1" LIMIT 1', consistency_level='THREE')
-        node4 = Node('node4', cluster, True, ('127.0.0.4', 9160), ('127.0.0.4', 7000), '7400', '0', None, ('127.0.0.4',9042))
-        cluster.add(node4, False)
-        node4.start(replace_address='127.0.0.3')
->>>>>>> 2736a2f0
         #query should work again
         cursor.execute('select * from "Keyspace1"."Standard1" LIMIT 1', consistency_level='THREE')
         finalData = cursor.fetchall()
@@ -69,19 +59,13 @@
         movedTokensList = node4.grep_log("changing ownership from /127.0.0.3 to /127.0.0.4")
         debug(movedTokensList[0])
         self.assertGreaterEqual(len(movedTokensList), 1)
-<<<<<<< HEAD
 
-=======
->>>>>>> 2736a2f0
         #check that restarting node 3 doesn't work
         node3.start() 
         checkCollision = node1.grep_log("between /127.0.0.3 and /127.0.0.4; /127.0.0.4 is the new owner")
         debug(checkCollision)
         self.assertGreaterEqual(len(checkCollision), 1)
-<<<<<<< HEAD
 
-=======
->>>>>>> 2736a2f0
         updatedSeedList = node4.grep_log("FatClient /127.0.0.3 has been silent for 30000ms, removing from gossip")
         debug(updatedSeedList)
         self.assertGreaterEqual(len(updatedSeedList), 1)