--- conflicted
+++ resolved
@@ -7,13 +7,7 @@
 from cassandra import ConsistencyLevel, Unavailable, ReadTimeout
 from cassandra.query import SimpleStatement
 import time
-<<<<<<< HEAD
-=======
-from cql import OperationalError
-from cql.cassandra.ttypes import UnavailableException
 import re
->>>>>>> 76b20b0e
-
 class NodeUnavailable(Exception):
     pass
 
@@ -37,7 +31,7 @@
         """Check that the replace address function correctly replaces a node that has failed in a cluster.
         Create a cluster, cause a node to fail, and bring up a new node with the replace_address parameter.
         Check that tokens are migrated and that data is replicated properly.
-        """     
+        """
         debug("Starting cluster with 3 nodes.")
         cluster = self.cluster
         cluster.populate(3).start()
@@ -143,9 +137,9 @@
         #try to replace an unassigned ip address
         with self.assertRaises(NodeError):
             node4.start(replace_address='127.0.0.5')
-    
+
     def replace_first_boot_test(self):
-    	debug("Starting cluster with 3 nodes.")
+        debug("Starting cluster with 3 nodes.")
         cluster = self.cluster
         cluster.populate(3).start()
         [node1,node2, node3] = cluster.nodelist()
@@ -160,10 +154,10 @@
             node1.stress(['-o', 'insert', '--num-keys=10000', '--replication-factor=3'])
         else:
             node1.stress(['write', 'n=10000', '-schema', 'replication(factor=3)'])
-        cursor = self.patient_cql_connection(node1).cursor()
-        cursor.execute('select * from "Keyspace1"."Standard1" LIMIT 1', consistency_level='THREE')
-        initialData = cursor.fetchall()
-        
+        cursor = self.patient_cql_connection(node1)
+        query = SimpleStatement('select * from "Keyspace1"."Standard1" LIMIT 1', consistency_level=ConsistencyLevel.THREE)
+        initialData = cursor.execute(query)
+
         #stop node, query should not work with consistency 3
         debug("Stopping node 3.")
         node3.stop(gently=False)
@@ -171,8 +165,8 @@
         debug("Testing node stoppage (query should fail).")
         with self.assertRaises(NodeUnavailable):
             try:
-                cursor.execute('select * from "Keyspace1"."Standard1" LIMIT 1', consistency_level='THREE')
-            except (UnavailableException, OperationalError):
+                cursor.execute(query, timeout=30)
+            except (Unavailable, ReadTimeout):
                 raise NodeUnavailable("Node could not be queried.")
 
         #replace node 3 with node 4
@@ -183,10 +177,9 @@
 
         #query should work again
         debug("Verifying querying works again.")
-        cursor.execute('select * from "Keyspace1"."Standard1" LIMIT 1', consistency_level='THREE')
-        finalData = cursor.fetchall()
+        finalData = cursor.execute(query)
         self.assertListEqual(initialData, finalData)
-        
+
         debug("Verifying tokens migrated sucessfully")
         movedTokensList = node4.grep_log("Token .* changing ownership from /127.0.0.3 to /127.0.0.4")
         debug(movedTokensList[0])
@@ -194,7 +187,7 @@
 
         #check that restarting node 3 doesn't work
         debug("Try to restart node 3 (should fail)")
-        node3.start() 
+        node3.start()
         checkCollision = node1.grep_log("between /127.0.0.3 and /127.0.0.4; /127.0.0.4 is the new owner")
         debug(checkCollision)
         self.assertEqual(len(checkCollision), 1)
@@ -205,11 +198,10 @@
         node4.start()
 
         debug("Verifying querying works again.")
-        cursor.execute('select * from "Keyspace1"."Standard1" LIMIT 1', consistency_level='THREE')
-        finalData = cursor.fetchall()
+        finalData = cursor.execute(query)
         self.assertListEqual(initialData, finalData)
 
-        #we redo this check because restarting node should not result in tokens being moved again, ie number should be same 
+        #we redo this check because restarting node should not result in tokens being moved again, ie number should be same
         debug("Verifying tokens migrated sucessfully")
         movedTokensList = node4.grep_log("Token .* changing ownership from /127.0.0.3 to /127.0.0.4")
         debug(movedTokensList[0])
