--- conflicted
+++ resolved
@@ -233,14 +233,8 @@
 
         public Value bind(QueryOptions options) throws InvalidRequestException
         {
-<<<<<<< HEAD
             ByteBuffer value = options.getValues().get(bindIndex);
             return value == null ? null : Value.fromSerialized(value, (ListType)receiver.type, options.getProtocolVersion());
-
-=======
-            ByteBuffer value = values.get(bindIndex);
-            return value == null ? null : Value.fromSerialized(value, (ListType)receiver.type);
->>>>>>> 43496384
         }
     }
 
