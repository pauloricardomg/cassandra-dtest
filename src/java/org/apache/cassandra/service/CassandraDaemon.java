--- conflicted
+++ resolved
@@ -49,10 +49,7 @@
 import com.google.common.util.concurrent.Futures;
 import com.google.common.util.concurrent.ListenableFuture;
 import com.google.common.util.concurrent.Uninterruptibles;
-<<<<<<< HEAD
-
-=======
->>>>>>> 3cda6829
+
 import org.slf4j.Logger;
 import org.slf4j.LoggerFactory;
 
@@ -506,7 +503,7 @@
         if (nativeTransportService != null)
             nativeTransportService.destroy();
         StorageService.instance.setRpcReady(false);
-        
+
         // On windows, we need to stop the entire system as prunsrv doesn't have the jsvc hooks
         // We rely on the shutdown hook to drain the node
         if (FBUtilities.isWindows())
