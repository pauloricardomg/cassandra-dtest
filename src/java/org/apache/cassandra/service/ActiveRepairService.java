/*
 * Licensed to the Apache Software Foundation (ASF) under one
 * or more contributor license agreements.  See the NOTICE file
 * distributed with this work for additional information
 * regarding copyright ownership.  The ASF licenses this file
 * to you under the Apache License, Version 2.0 (the
 * "License"); you may not use this file except in compliance
 * with the License.  You may obtain a copy of the License at
 *
 *     http://www.apache.org/licenses/LICENSE-2.0
 *
 * Unless required by applicable law or agreed to in writing, software
 * distributed under the License is distributed on an "AS IS" BASIS,
 * WITHOUT WARRANTIES OR CONDITIONS OF ANY KIND, either express or implied.
 * See the License for the specific language governing permissions and
 * limitations under the License.
 */
package org.apache.cassandra.service;

import java.io.File;
import java.io.IOException;
import java.net.InetAddress;
import java.net.UnknownHostException;
import java.util.*;
import java.util.concurrent.*;
import java.util.concurrent.atomic.AtomicBoolean;

import com.google.common.collect.Multimap;
import com.google.common.collect.Sets;
import com.google.common.util.concurrent.ListeningExecutorService;
import com.google.common.util.concurrent.MoreExecutors;

import org.apache.cassandra.io.sstable.format.SSTableReader;
import org.slf4j.Logger;
import org.slf4j.LoggerFactory;

import org.apache.cassandra.db.ColumnFamilyStore;
import org.apache.cassandra.db.compaction.CompactionManager;
import org.apache.cassandra.dht.Bounds;
import org.apache.cassandra.dht.Range;
import org.apache.cassandra.dht.Token;
import org.apache.cassandra.gms.FailureDetector;
import org.apache.cassandra.gms.Gossiper;
import org.apache.cassandra.gms.IFailureDetector;
import org.apache.cassandra.io.sstable.Component;
import org.apache.cassandra.locator.TokenMetadata;
import org.apache.cassandra.net.IAsyncCallbackWithFailure;
import org.apache.cassandra.net.MessageIn;
import org.apache.cassandra.net.MessageOut;
import org.apache.cassandra.net.MessagingService;
import org.apache.cassandra.repair.RepairJobDesc;
import org.apache.cassandra.repair.RepairParallelism;
import org.apache.cassandra.repair.RepairSession;
import org.apache.cassandra.repair.messages.*;
import org.apache.cassandra.utils.FBUtilities;
import org.apache.cassandra.utils.UUIDGen;

/**
 * ActiveRepairService is the starting point for manual "active" repairs.
 *
 * Each user triggered repair will correspond to one or multiple repair session,
 * one for each token range to repair. On repair session might repair multiple
 * column families. For each of those column families, the repair session will
 * request merkle trees for each replica of the range being repaired, diff those
 * trees upon receiving them, schedule the streaming ofthe parts to repair (based on
 * the tree diffs) and wait for all those operation. See RepairSession for more
 * details.
 *
 * The creation of a repair session is done through the submitRepairSession that
 * returns a future on the completion of that session.
 */
public class ActiveRepairService
{
    private static final Logger logger = LoggerFactory.getLogger(ActiveRepairService.class);
    // singleton enforcement
    public static final ActiveRepairService instance = new ActiveRepairService(FailureDetector.instance, Gossiper.instance);

    public static final long UNREPAIRED_SSTABLE = 0;

    public static enum Status
    {
        STARTED, SESSION_SUCCESS, SESSION_FAILED, FINISHED, RUNNING
    }

    /**
     * A map of active coordinator session.
     */
    private final ConcurrentMap<UUID, RepairSession> sessions = new ConcurrentHashMap<>();

    private final ConcurrentMap<UUID, ParentRepairSession> parentRepairSessions = new ConcurrentHashMap<>();

    private final IFailureDetector failureDetector;
    private final Gossiper gossiper;

    public ActiveRepairService(IFailureDetector failureDetector, Gossiper gossiper)
    {
        this.failureDetector = failureDetector;
        this.gossiper = gossiper;
    }

    /**
     * Requests repairs for the given keyspace and column families.
     *
     * @return Future for asynchronous call or null if there is no need to repair
     */
    public RepairSession submitRepairSession(UUID parentRepairSession,
                                             Range<Token> range,
                                             String keyspace,
                                             RepairParallelism parallelismDegree,
                                             Set<InetAddress> endpoints,
                                             long repairedAt,
                                             ListeningExecutorService executor,
                                             String... cfnames)
    {
        if (endpoints.isEmpty())
            return null;

        final RepairSession session = new RepairSession(parentRepairSession, UUIDGen.getTimeUUID(), range, keyspace, parallelismDegree, endpoints, repairedAt, cfnames);

        sessions.put(session.getId(), session);
        // register listeners
        gossiper.register(session);
        failureDetector.registerFailureDetectionEventListener(session);

        // unregister listeners at completion
        session.addListener(new Runnable()
        {
            /**
             * When repair finished, do clean up
             */
            public void run()
            {
                failureDetector.unregisterFailureDetectionEventListener(session);
                gossiper.unregister(session);
                sessions.remove(session.getId());
            }
        }, MoreExecutors.sameThreadExecutor());
        session.start(executor);
        return session;
    }

    public synchronized void terminateSessions()
    {
        Throwable cause = new IOException("Terminate session is called");
        for (RepairSession session : sessions.values())
        {
            session.forceShutdown(cause);
        }
        parentRepairSessions.clear();
    }

    /**
     * Return all of the neighbors with whom we share the provided range.
     *
     * @param keyspaceName keyspace to repair
     * @param toRepair token to repair
     * @param dataCenters the data centers to involve in the repair
     *
     * @return neighbors with whom we share the provided range
     */
    public static Set<InetAddress> getNeighbors(String keyspaceName, Range<Token> toRepair, Collection<String> dataCenters, Collection<String> hosts)
    {
        StorageService ss = StorageService.instance;
        Map<Range<Token>, List<InetAddress>> replicaSets = ss.getRangeToAddressMap(keyspaceName);
        Range<Token> rangeSuperSet = null;
        for (Range<Token> range : ss.getLocalRanges(keyspaceName))
        {
            if (range.contains(toRepair))
            {
                rangeSuperSet = range;
                break;
            }
            else if (range.intersects(toRepair))
            {
                throw new IllegalArgumentException("Requested range intersects a local range but is not fully contained in one; this would lead to imprecise repair");
            }
        }
        if (rangeSuperSet == null || !replicaSets.containsKey(rangeSuperSet))
            return Collections.emptySet();

        Set<InetAddress> neighbors = new HashSet<>(replicaSets.get(rangeSuperSet));
        neighbors.remove(FBUtilities.getBroadcastAddress());

        if (dataCenters != null && !dataCenters.isEmpty())
        {
            TokenMetadata.Topology topology = ss.getTokenMetadata().cloneOnlyTokenMap().getTopology();
            Set<InetAddress> dcEndpoints = Sets.newHashSet();
            Multimap<String,InetAddress> dcEndpointsMap = topology.getDatacenterEndpoints();
            for (String dc : dataCenters)
            {
                Collection<InetAddress> c = dcEndpointsMap.get(dc);
                if (c != null)
                   dcEndpoints.addAll(c);
            }
            return Sets.intersection(neighbors, dcEndpoints);
        }
        else if (hosts != null && !hosts.isEmpty())
        {
            Set<InetAddress> specifiedHost = new HashSet<>();
            for (final String host : hosts)
            {
                try
                {
                    final InetAddress endpoint = InetAddress.getByName(host.trim());
                    if (endpoint.equals(FBUtilities.getBroadcastAddress()) || neighbors.contains(endpoint))
                        specifiedHost.add(endpoint);
                }
                catch (UnknownHostException e)
                {
                    throw new IllegalArgumentException("Unknown host specified " + host, e);
                }
            }

            if (!specifiedHost.contains(FBUtilities.getBroadcastAddress()))
                throw new IllegalArgumentException("The current host must be part of the repair");

            if (specifiedHost.size() <= 1)
            {
                String msg = "Repair requires at least two endpoints that are neighbours before it can continue, the endpoint used for this repair is %s, " +
                             "other available neighbours are %s but these neighbours were not part of the supplied list of hosts to use during the repair (%s).";
                throw new IllegalArgumentException(String.format(msg, specifiedHost, neighbors, hosts));
            }

            specifiedHost.remove(FBUtilities.getBroadcastAddress());
            return specifiedHost;

        }

        return neighbors;
    }

<<<<<<< HEAD
    public UUID prepareForRepair(Set<InetAddress> endpoints, RepairOption options, List<ColumnFamilyStore> columnFamilyStores)
=======
    public synchronized UUID prepareForRepair(Set<InetAddress> endpoints, Collection<Range<Token>> ranges, List<ColumnFamilyStore> columnFamilyStores)
>>>>>>> 6d9d175a
    {
        UUID parentRepairSession = UUIDGen.getTimeUUID();
        registerParentRepairSession(parentRepairSession, columnFamilyStores, options.getRanges(), options.isIncremental());
        final CountDownLatch prepareLatch = new CountDownLatch(endpoints.size());
        final AtomicBoolean status = new AtomicBoolean(true);
        final Set<String> failedNodes = Collections.synchronizedSet(new HashSet<String>());
        IAsyncCallbackWithFailure callback = new IAsyncCallbackWithFailure()
        {
            public void response(MessageIn msg)
            {
                prepareLatch.countDown();
            }

            public boolean isLatencyForSnitch()
            {
                return false;
            }

            public void onFailure(InetAddress from)
            {
                status.set(false);
                failedNodes.add(from.getHostAddress());
                prepareLatch.countDown();
            }
        };

        List<UUID> cfIds = new ArrayList<>(columnFamilyStores.size());
        for (ColumnFamilyStore cfs : columnFamilyStores)
            cfIds.add(cfs.metadata.cfId);

        for (InetAddress neighbour : endpoints)
        {
            PrepareMessage message = new PrepareMessage(parentRepairSession, cfIds, options.getRanges(), options.isIncremental());
            MessageOut<RepairMessage> msg = message.createMessage();
            MessagingService.instance().sendRRWithFailure(msg, neighbour, callback);
        }
        try
        {
            prepareLatch.await(1, TimeUnit.HOURS);
        }
        catch (InterruptedException e)
        {
            parentRepairSessions.remove(parentRepairSession);
            throw new RuntimeException("Did not get replies from all endpoints. List of failed endpoint(s): " + failedNodes.toString(), e);
        }

        if (!status.get())
        {
            parentRepairSessions.remove(parentRepairSession);
            throw new RuntimeException("Did not get positive replies from all endpoints. List of failed endpoint(s): " + failedNodes.toString());
        }

        return parentRepairSession;
    }

<<<<<<< HEAD
    public void registerParentRepairSession(UUID parentRepairSession, List<ColumnFamilyStore> columnFamilyStores, Collection<Range<Token>> ranges, boolean isIncremental)
    {
        parentRepairSessions.put(parentRepairSession, new ParentRepairSession(columnFamilyStores, ranges, isIncremental, System.currentTimeMillis()));
    }

    public void finishParentSession(UUID parentSession, Set<InetAddress> neighbors, Collection<Range<Token>> successfulRanges)
=======
    public synchronized void registerParentRepairSession(UUID parentRepairSession, List<ColumnFamilyStore> columnFamilyStores, Collection<Range<Token>> ranges)
    {
        Map<UUID, Set<SSTableReader>> sstablesToRepair = new HashMap<>();
        for (ColumnFamilyStore cfs : columnFamilyStores)
        {
            Set<SSTableReader> sstables = new HashSet<>();
            Set<SSTableReader> currentlyRepairing = currentlyRepairing(cfs.metadata.cfId);
            for (SSTableReader sstable : cfs.getSSTables())
            {
                if (new Bounds<>(sstable.first.getToken(), sstable.last.getToken()).intersects(ranges))
                {
                    if (!sstable.isRepaired())
                    {
                        if (currentlyRepairing.contains(sstable))
                        {
                            logger.error("Already repairing "+sstable+", can not continue.");
                            throw new RuntimeException("Already repairing "+sstable+", can not continue.");
                        }
                        sstables.add(sstable);
                    }
                }
            }
            sstablesToRepair.put(cfs.metadata.cfId, sstables);
        }
        parentRepairSessions.put(parentRepairSession, new ParentRepairSession(columnFamilyStores, ranges, sstablesToRepair, System.currentTimeMillis()));
    }

    private Set<SSTableReader> currentlyRepairing(UUID cfId)
    {
        Set<SSTableReader> repairing = new HashSet<>();
        for (Map.Entry<UUID, ParentRepairSession> entry : parentRepairSessions.entrySet())
        {
            Collection<SSTableReader> sstables = entry.getValue().sstableMap.get(cfId);
            if (sstables != null)
                repairing.addAll(sstables);
        }
        return repairing;
    }

    public synchronized void finishParentSession(UUID parentSession, Set<InetAddress> neighbors, boolean doAntiCompaction) throws InterruptedException, ExecutionException, IOException
>>>>>>> 6d9d175a
    {
        try
        {
            for (InetAddress neighbor : neighbors)
            {
                AnticompactionRequest acr = new AnticompactionRequest(parentSession, successfulRanges);
                MessageOut<RepairMessage> req = acr.createMessage();
                MessagingService.instance().sendOneWay(req, neighbor);
            }
            List<Future<?>> futures = doAntiCompaction(parentSession, successfulRanges);
            FBUtilities.waitOnFutures(futures);
        }
        finally
        {
            parentRepairSessions.remove(parentSession);
        }
    }

    public ParentRepairSession getParentRepairSession(UUID parentSessionId)
    {
        return parentRepairSessions.get(parentSessionId);
    }

    public synchronized ParentRepairSession removeParentRepairSession(UUID parentSessionId)
    {
        return parentRepairSessions.remove(parentSessionId);
    }

    public List<Future<?>> doAntiCompaction(UUID parentRepairSession, Collection<Range<Token>> successfulRanges)
    {
        assert parentRepairSession != null;
        ParentRepairSession prs = getParentRepairSession(parentRepairSession);
        assert prs.ranges.containsAll(successfulRanges) : "Trying to perform anticompaction on unknown ranges";

        List<Future<?>> futures = new ArrayList<>();
        // if we don't have successful repair ranges, then just skip anticompaction
        if (successfulRanges.isEmpty())
            return futures;
        for (Map.Entry<UUID, ColumnFamilyStore> columnFamilyStoreEntry : prs.columnFamilyStores.entrySet())
        {
            Collection<SSTableReader> sstables = new HashSet<>(prs.getAndReferenceSSTables(columnFamilyStoreEntry.getKey()));
            ColumnFamilyStore cfs = columnFamilyStoreEntry.getValue();
<<<<<<< HEAD
            boolean success = false;
            while (!success)
            {
                for (SSTableReader compactingSSTable : cfs.getDataTracker().getCompacting())
                {
                    if (sstables.remove(compactingSSTable))
                        SSTableReader.releaseReferences(Arrays.asList(compactingSSTable));
                }
                success = sstables.isEmpty() || cfs.getDataTracker().markCompacting(sstables);
            }

            futures.add(CompactionManager.instance.submitAntiCompaction(cfs, successfulRanges, sstables, prs.repairedAt));
=======
            futures.add(CompactionManager.instance.submitAntiCompaction(cfs, prs.ranges, sstables, prs.repairedAt));
>>>>>>> 6d9d175a
        }

        return futures;
    }

    public void handleMessage(InetAddress endpoint, RepairMessage message)
    {
        RepairJobDesc desc = message.desc;
        RepairSession session = sessions.get(desc.sessionId);
        if (session == null)
            return;
        switch (message.messageType)
        {
            case VALIDATION_COMPLETE:
                ValidationComplete validation = (ValidationComplete) message;
                session.validationComplete(desc, endpoint, validation.tree);
                break;
            case SYNC_COMPLETE:
                // one of replica is synced.
                SyncComplete sync = (SyncComplete) message;
                session.syncComplete(desc, sync.nodes, sync.success);
                break;
            default:
                break;
        }
    }

    public static class ParentRepairSession
    {
        private final Map<UUID, ColumnFamilyStore> columnFamilyStores = new HashMap<>();
        private final Collection<Range<Token>> ranges;
        private final Map<UUID, Set<SSTableReader>> sstableMap = new HashMap<>();
        public final long repairedAt;
        public final boolean isIncremental;

        public ParentRepairSession(List<ColumnFamilyStore> columnFamilyStores, Collection<Range<Token>> ranges, boolean isIncremental, long repairedAt)
        {
            for (ColumnFamilyStore cfs : columnFamilyStores)
                this.columnFamilyStores.put(cfs.metadata.cfId, cfs);
            this.ranges = ranges;
            this.repairedAt = repairedAt;
            this.isIncremental = isIncremental;
        }

        public void addSSTables(UUID cfId, Set<SSTableReader> sstables)
        {
            Set<SSTableReader> existingSSTables = this.sstableMap.get(cfId);
            if (existingSSTables == null)
                existingSSTables = new HashSet<>();
            existingSSTables.addAll(sstables);
            this.sstableMap.put(cfId, existingSSTables);
        }

        public synchronized Collection<SSTableReader> getAndReferenceSSTables(UUID cfId)
        {
            Set<SSTableReader> sstables = sstableMap.get(cfId);
            Iterator<SSTableReader> sstableIterator = sstables.iterator();
            while (sstableIterator.hasNext())
            {
                SSTableReader sstable = sstableIterator.next();
                if (!new File(sstable.descriptor.filenameFor(Component.DATA)).exists())
                {
                    sstableIterator.remove();
                }
                else
                {
                    if (!sstable.acquireReference())
                        sstableIterator.remove();
                }
            }
            return sstables;
        }

<<<<<<< HEAD
        public synchronized Set<SSTableReader> getAndReferenceSSTablesInRange(UUID cfId, Range<Token> range)
        {
            Collection<SSTableReader> allSSTables= getAndReferenceSSTables(cfId);
            Set<SSTableReader> sstables = new HashSet<>();
            for (SSTableReader sstable : allSSTables)
            {
                if (new Bounds<>(sstable.first.getToken(), sstable.last.getToken()).intersects(Arrays.asList(range)))
                    sstables.add(sstable);
                else
                    sstable.releaseReference();
            }
            return sstables;

=======
        @Override
        public String toString()
        {
            return "ParentRepairSession{" +
                    "columnFamilyStores=" + columnFamilyStores +
                    ", ranges=" + ranges +
                    ", sstableMap=" + sstableMap +
                    ", repairedAt=" + repairedAt +
                    '}';
>>>>>>> 6d9d175a
        }
    }
}<|MERGE_RESOLUTION|>--- conflicted
+++ resolved
@@ -229,11 +229,7 @@
         return neighbors;
     }
 
-<<<<<<< HEAD
-    public UUID prepareForRepair(Set<InetAddress> endpoints, RepairOption options, List<ColumnFamilyStore> columnFamilyStores)
-=======
-    public synchronized UUID prepareForRepair(Set<InetAddress> endpoints, Collection<Range<Token>> ranges, List<ColumnFamilyStore> columnFamilyStores)
->>>>>>> 6d9d175a
+    public synchronized UUID prepareForRepair(Set<InetAddress> endpoints, RepairOption options, List<ColumnFamilyStore> columnFamilyStores)
     {
         UUID parentRepairSession = UUIDGen.getTimeUUID();
         registerParentRepairSession(parentRepairSession, columnFamilyStores, options.getRanges(), options.isIncremental());
@@ -289,55 +285,24 @@
         return parentRepairSession;
     }
 
-<<<<<<< HEAD
     public void registerParentRepairSession(UUID parentRepairSession, List<ColumnFamilyStore> columnFamilyStores, Collection<Range<Token>> ranges, boolean isIncremental)
     {
         parentRepairSessions.put(parentRepairSession, new ParentRepairSession(columnFamilyStores, ranges, isIncremental, System.currentTimeMillis()));
     }
 
-    public void finishParentSession(UUID parentSession, Set<InetAddress> neighbors, Collection<Range<Token>> successfulRanges)
-=======
-    public synchronized void registerParentRepairSession(UUID parentRepairSession, List<ColumnFamilyStore> columnFamilyStores, Collection<Range<Token>> ranges)
-    {
-        Map<UUID, Set<SSTableReader>> sstablesToRepair = new HashMap<>();
-        for (ColumnFamilyStore cfs : columnFamilyStores)
-        {
-            Set<SSTableReader> sstables = new HashSet<>();
-            Set<SSTableReader> currentlyRepairing = currentlyRepairing(cfs.metadata.cfId);
-            for (SSTableReader sstable : cfs.getSSTables())
-            {
-                if (new Bounds<>(sstable.first.getToken(), sstable.last.getToken()).intersects(ranges))
-                {
-                    if (!sstable.isRepaired())
-                    {
-                        if (currentlyRepairing.contains(sstable))
-                        {
-                            logger.error("Already repairing "+sstable+", can not continue.");
-                            throw new RuntimeException("Already repairing "+sstable+", can not continue.");
-                        }
-                        sstables.add(sstable);
-                    }
-                }
-            }
-            sstablesToRepair.put(cfs.metadata.cfId, sstables);
-        }
-        parentRepairSessions.put(parentRepairSession, new ParentRepairSession(columnFamilyStores, ranges, sstablesToRepair, System.currentTimeMillis()));
-    }
-
-    private Set<SSTableReader> currentlyRepairing(UUID cfId)
+    public Set<SSTableReader> currentlyRepairing(UUID cfId, UUID parentRepairSession)
     {
         Set<SSTableReader> repairing = new HashSet<>();
         for (Map.Entry<UUID, ParentRepairSession> entry : parentRepairSessions.entrySet())
         {
             Collection<SSTableReader> sstables = entry.getValue().sstableMap.get(cfId);
-            if (sstables != null)
+            if (sstables != null && !entry.getKey().equals(parentRepairSession))
                 repairing.addAll(sstables);
         }
         return repairing;
     }
 
-    public synchronized void finishParentSession(UUID parentSession, Set<InetAddress> neighbors, boolean doAntiCompaction) throws InterruptedException, ExecutionException, IOException
->>>>>>> 6d9d175a
+    public void finishParentSession(UUID parentSession, Set<InetAddress> neighbors, Collection<Range<Token>> successfulRanges)
     {
         try
         {
@@ -380,22 +345,7 @@
         {
             Collection<SSTableReader> sstables = new HashSet<>(prs.getAndReferenceSSTables(columnFamilyStoreEntry.getKey()));
             ColumnFamilyStore cfs = columnFamilyStoreEntry.getValue();
-<<<<<<< HEAD
-            boolean success = false;
-            while (!success)
-            {
-                for (SSTableReader compactingSSTable : cfs.getDataTracker().getCompacting())
-                {
-                    if (sstables.remove(compactingSSTable))
-                        SSTableReader.releaseReferences(Arrays.asList(compactingSSTable));
-                }
-                success = sstables.isEmpty() || cfs.getDataTracker().markCompacting(sstables);
-            }
-
             futures.add(CompactionManager.instance.submitAntiCompaction(cfs, successfulRanges, sstables, prs.repairedAt));
-=======
-            futures.add(CompactionManager.instance.submitAntiCompaction(cfs, prs.ranges, sstables, prs.repairedAt));
->>>>>>> 6d9d175a
         }
 
         return futures;
@@ -469,10 +419,9 @@
             return sstables;
         }
 
-<<<<<<< HEAD
         public synchronized Set<SSTableReader> getAndReferenceSSTablesInRange(UUID cfId, Range<Token> range)
         {
-            Collection<SSTableReader> allSSTables= getAndReferenceSSTables(cfId);
+            Collection<SSTableReader> allSSTables = getAndReferenceSSTables(cfId);
             Set<SSTableReader> sstables = new HashSet<>();
             for (SSTableReader sstable : allSSTables)
             {
@@ -482,8 +431,8 @@
                     sstable.releaseReference();
             }
             return sstables;
-
-=======
+        }
+
         @Override
         public String toString()
         {
@@ -493,7 +442,6 @@
                     ", sstableMap=" + sstableMap +
                     ", repairedAt=" + repairedAt +
                     '}';
->>>>>>> 6d9d175a
         }
     }
 }