/*
 * Licensed to the Apache Software Foundation (ASF) under one
 * or more contributor license agreements.  See the NOTICE file
 * distributed with this work for additional information
 * regarding copyright ownership.  The ASF licenses this file
 * to you under the Apache License, Version 2.0 (the
 * "License"); you may not use this file except in compliance
 * with the License.  You may obtain a copy of the License at
 *
 *     http://www.apache.org/licenses/LICENSE-2.0
 *
 * Unless required by applicable law or agreed to in writing, software
 * distributed under the License is distributed on an "AS IS" BASIS,
 * WITHOUT WARRANTIES OR CONDITIONS OF ANY KIND, either express or implied.
 * See the License for the specific language governing permissions and
 * limitations under the License.
 */
package org.apache.cassandra.db;

import java.nio.ByteBuffer;
import java.util.ArrayList;
import java.util.Comparator;
import java.util.List;

import com.google.common.base.Objects;
import org.apache.cassandra.config.CFMetaData;
import org.apache.cassandra.db.columniterator.IdentityQueryFilter;
import org.apache.cassandra.db.composites.CellNameType;
import org.apache.cassandra.db.composites.Composite;
import org.apache.cassandra.db.filter.*;
import org.apache.cassandra.dht.*;
import org.apache.cassandra.utils.ByteBufferUtil;

/**
 * Groups key range and column filter for range queries.
 *
 * The main "trick" of this class is that the column filter can only
 * be obtained by providing the row key on which the column filter will
 * be applied (which we always know before actually querying the columns).
 *
 * This allows the paging DataRange to return a filter for most rows but a
 * potentially different ones for the starting and stopping key. Could
 * allow more fancy stuff in the future too, like column filters that
 * depend on the actual key value :)
 */
public class DataRange
{
    protected final AbstractBounds<RowPosition> keyRange;
    protected IDiskAtomFilter columnFilter;
    protected final boolean selectFullRow;

    public DataRange(AbstractBounds<RowPosition> range, IDiskAtomFilter columnFilter)
    {
        this.keyRange = range;
        this.columnFilter = columnFilter;
        this.selectFullRow = columnFilter instanceof SliceQueryFilter
                           ? isFullRowSlice((SliceQueryFilter)columnFilter)
                           : false;
    }

    public static boolean isFullRowSlice(SliceQueryFilter filter)
    {
        return filter.slices.length == 1
            && filter.start().isEmpty()
            && filter.finish().isEmpty()
            && filter.count == Integer.MAX_VALUE;
    }

    public static DataRange allData(IPartitioner partitioner)
    {
        return forKeyRange(new Range<Token>(partitioner.getMinimumToken(), partitioner.getMinimumToken()));
    }

    public static DataRange forKeyRange(Range<Token> keyRange)
    {
        return new DataRange(keyRange.toRowBounds(), new IdentityQueryFilter());
    }

    public AbstractBounds<RowPosition> keyRange()
    {
        return keyRange;
    }

    public RowPosition startKey()
    {
        return keyRange.left;
    }

    public RowPosition stopKey()
    {
        return keyRange.right;
    }

    /**
     * Returns true if tombstoned partitions should not be included in results or count towards the limit.
     * See CASSANDRA-8490 for more details on why this is needed (and done this way).
     * */
    public boolean ignoredTombstonedPartitions()
    {
        if (!(columnFilter instanceof SliceQueryFilter))
            return false;

        return ((SliceQueryFilter) columnFilter).compositesToGroup == SliceQueryFilter.IGNORE_TOMBSTONED_PARTITIONS;
    }

    // Whether the bounds of this DataRange actually wraps around.
    public boolean isWrapAround()
    {
        // On range can ever wrap
        return keyRange instanceof Range && ((Range)keyRange).isWrapAround();
    }

    public boolean contains(RowPosition pos)
    {
        return keyRange.contains(pos);
    }

    public int getLiveCount(ColumnFamily data, long now)
    {
        return columnFilter instanceof SliceQueryFilter
             ? ((SliceQueryFilter)columnFilter).lastCounted()
             : columnFilter.getLiveCount(data, now);
    }

    public boolean selectsFullRowFor(ByteBuffer rowKey)
    {
        return selectFullRow;
    }

    /**
     * Returns a column filter that should be used for a particular row key.  Note that in the case of paging,
     * slice starts and ends may change depending on the row key.
     */
    public IDiskAtomFilter columnFilter(ByteBuffer rowKey)
    {
        return columnFilter;
    }

    /**
     * Sets a new limit on the number of (grouped) cells to fetch. This is currently only used when the query limit applies
     * to CQL3 rows.
     */
    public void updateColumnsLimit(int count)
    {
        columnFilter.updateColumnsLimit(count);
    }

    public static class Paging extends DataRange
    {
        // The slice of columns that we want to fetch for each row, ignoring page start/end issues.
        private final SliceQueryFilter sliceFilter;
<<<<<<< HEAD
        private final Comparator<Composite> comparator;
=======

        private final CFMetaData cfm;

        private final Comparator<ByteBuffer> comparator;
>>>>>>> d075540c

        // used to restrict the start of the slice for the first partition in the range
        private final Composite firstPartitionColumnStart;

        // used to restrict the end of the slice for the last partition in the range
        private final Composite lastPartitionColumnFinish;

<<<<<<< HEAD
        private Paging(AbstractBounds<RowPosition> range, SliceQueryFilter filter, Composite firstPartitionColumnStart, Composite lastPartitionColumnFinish, Comparator<Composite> comparator)
=======
        // tracks the last key that we updated the filter for to avoid duplicating work
        private ByteBuffer lastKeyFilterWasUpdatedFor;

        private Paging(AbstractBounds<RowPosition> range, SliceQueryFilter filter, ByteBuffer firstPartitionColumnStart,
                       ByteBuffer lastPartitionColumnFinish, CFMetaData cfm, Comparator<ByteBuffer> comparator)
>>>>>>> d075540c
        {
            super(range, filter);

            // When using a paging range, we don't allow wrapped ranges, as it's unclear how to handle them properly.
            // This is ok for now since we only need this in range slice queries, and the range are "unwrapped" in that case.
            assert !(range instanceof Range) || !((Range)range).isWrapAround() || range.right.isMinimum() : range;

            this.sliceFilter = filter;
            this.cfm = cfm;
            this.comparator = comparator;
            this.firstPartitionColumnStart = firstPartitionColumnStart;
            this.lastPartitionColumnFinish = lastPartitionColumnFinish;
            this.lastKeyFilterWasUpdatedFor = null;
        }

<<<<<<< HEAD
        public Paging(AbstractBounds<RowPosition> range, SliceQueryFilter filter, Composite columnStart, Composite columnFinish, CellNameType comparator)
        {
            this(range, filter, columnStart, columnFinish, filter.isReversed() ? comparator.reverseComparator() : comparator);
=======
        public Paging(AbstractBounds<RowPosition> range, SliceQueryFilter filter, ByteBuffer columnStart, ByteBuffer columnFinish, CFMetaData cfm)
        {
            this(range, filter, columnStart, columnFinish, cfm, filter.isReversed() ? cfm.comparator.reverseComparator : cfm.comparator);
>>>>>>> d075540c
        }

        @Override
        public boolean selectsFullRowFor(ByteBuffer rowKey)
        {
            // If we initial filter is not the full filter, don't bother
            if (!selectFullRow)
                return false;

            if (!equals(startKey(), rowKey) && !equals(stopKey(), rowKey))
                return true;

            return isFullRowSlice((SliceQueryFilter)columnFilter(rowKey));
        }

        private boolean equals(RowPosition pos, ByteBuffer rowKey)
        {
            return pos instanceof DecoratedKey && ((DecoratedKey)pos).getKey().equals(rowKey);
        }

        @Override
        public IDiskAtomFilter columnFilter(ByteBuffer rowKey)
        {
            /*
             * We have that ugly hack that for slice queries, when we ask for
             * the live count, we reach into the query filter to get the last
             * counter number of columns to avoid recounting.
             * Maybe we should just remove that hack, but in the meantime, we
             * need to keep a reference the last returned filter.
             */
            if (equals(startKey(), rowKey) || equals(stopKey(), rowKey))
            {
                if (!rowKey.equals(lastKeyFilterWasUpdatedFor))
                {
                    this.lastKeyFilterWasUpdatedFor = rowKey;
                    columnFilter = sliceFilter.withUpdatedSlices(slicesForKey(rowKey));
                }
            }
            else
            {
                columnFilter = sliceFilter;
            }

            return columnFilter;
        }

        /** Returns true if the slice includes static columns, false otherwise. */
        private boolean sliceIncludesStatics(ColumnSlice slice, boolean reversed, CFMetaData cfm)
        {
            return cfm.hasStaticColumns() &&
                    cfm.getStaticColumnNameBuilder().build().compareTo(reversed ? slice.finish : slice.start) >= 0;
        }

        private ColumnSlice[] slicesForKey(ByteBuffer key)
        {
            // Also note that firstPartitionColumnStart and lastPartitionColumnFinish, when used, only "restrict" the filter slices,
            // it doesn't expand on them. As such, we can ignore the case where they are empty and we do
            // as it screw up with the logic below (see #6592)
            Composite newStart = equals(startKey(), key) && !firstPartitionColumnStart.isEmpty() ? firstPartitionColumnStart : null;
            Composite newFinish = equals(stopKey(), key) && !lastPartitionColumnFinish.isEmpty() ? lastPartitionColumnFinish : null;

            // in the common case, we'll have the same number of slices
            List<ColumnSlice> newSlices = new ArrayList<>(sliceFilter.slices.length);

            // Check our slices to see if any fall before the page start (in which case they can be removed) or
            // if they contain the page start (in which case they should start from the page start).  However, if the
            // slices would include static columns, we need to ensure they are also fetched, and so a separate
            // slice for the static columns may be required.
            // Note that if the query is reversed, we can't handle statics by simply adding a separate slice here, so
            // the reversed case is handled by SliceFromReadCommand instead. See CASSANDRA-8502 for more details.
            for (ColumnSlice slice : sliceFilter.slices)
            {
                if (newStart != null)
                {
                    if (slice.isBefore(comparator, newStart))
                    {
                        if (!sliceFilter.reversed && sliceIncludesStatics(slice, false, cfm))
                            newSlices.add(new ColumnSlice(ByteBufferUtil.EMPTY_BYTE_BUFFER, cfm.getStaticColumnNameBuilder().buildAsEndOfRange()));

                        continue;
                    }

                    if (slice.includes(comparator, newStart))
                    {
                        if (!sliceFilter.reversed && sliceIncludesStatics(slice, false, cfm) && !newStart.equals(ByteBufferUtil.EMPTY_BYTE_BUFFER))
                            newSlices.add(new ColumnSlice(ByteBufferUtil.EMPTY_BYTE_BUFFER, cfm.getStaticColumnNameBuilder().buildAsEndOfRange()));

                        slice = new ColumnSlice(newStart, slice.finish);
                    }

                    // once we see a slice that either includes the page start or is after it, we can stop checking
                    // against the page start (because the slices are ordered)
                    newStart = null;
                }

                assert newStart == null;
                if (newFinish != null && !slice.isBefore(comparator, newFinish))
                {
                    if (slice.includes(comparator, newFinish))
                        newSlices.add(new ColumnSlice(slice.start, newFinish));
                    // In any case, we're done
                    break;
                }
                newSlices.add(slice);
            }

            return newSlices.toArray(new ColumnSlice[newSlices.size()]);
        }

        @Override
        public void updateColumnsLimit(int count)
        {
            columnFilter.updateColumnsLimit(count);
            sliceFilter.updateColumnsLimit(count);
        }

        @Override
        public String toString()
        {
            return Objects.toStringHelper(this)
                          .add("keyRange", keyRange)
                          .add("sliceFilter", sliceFilter)
                          .add("columnFilter", columnFilter)
                          .add("firstPartitionColumnStart", firstPartitionColumnStart == null ? "null" : ByteBufferUtil.bytesToHex(firstPartitionColumnStart))
                          .add("lastPartitionColumnFinish", lastPartitionColumnFinish == null ? "null" : ByteBufferUtil.bytesToHex(lastPartitionColumnFinish))
                          .toString();
        }
    }
}<|MERGE_RESOLUTION|>--- conflicted
+++ resolved
@@ -25,11 +25,10 @@
 import com.google.common.base.Objects;
 import org.apache.cassandra.config.CFMetaData;
 import org.apache.cassandra.db.columniterator.IdentityQueryFilter;
-import org.apache.cassandra.db.composites.CellNameType;
 import org.apache.cassandra.db.composites.Composite;
+import org.apache.cassandra.db.composites.Composites;
 import org.apache.cassandra.db.filter.*;
 import org.apache.cassandra.dht.*;
-import org.apache.cassandra.utils.ByteBufferUtil;
 
 /**
  * Groups key range and column filter for range queries.
@@ -149,14 +148,10 @@
     {
         // The slice of columns that we want to fetch for each row, ignoring page start/end issues.
         private final SliceQueryFilter sliceFilter;
-<<<<<<< HEAD
+
+        private final CFMetaData cfm;
+
         private final Comparator<Composite> comparator;
-=======
-
-        private final CFMetaData cfm;
-
-        private final Comparator<ByteBuffer> comparator;
->>>>>>> d075540c
 
         // used to restrict the start of the slice for the first partition in the range
         private final Composite firstPartitionColumnStart;
@@ -164,15 +159,11 @@
         // used to restrict the end of the slice for the last partition in the range
         private final Composite lastPartitionColumnFinish;
 
-<<<<<<< HEAD
-        private Paging(AbstractBounds<RowPosition> range, SliceQueryFilter filter, Composite firstPartitionColumnStart, Composite lastPartitionColumnFinish, Comparator<Composite> comparator)
-=======
         // tracks the last key that we updated the filter for to avoid duplicating work
         private ByteBuffer lastKeyFilterWasUpdatedFor;
 
-        private Paging(AbstractBounds<RowPosition> range, SliceQueryFilter filter, ByteBuffer firstPartitionColumnStart,
-                       ByteBuffer lastPartitionColumnFinish, CFMetaData cfm, Comparator<ByteBuffer> comparator)
->>>>>>> d075540c
+        private Paging(AbstractBounds<RowPosition> range, SliceQueryFilter filter, Composite firstPartitionColumnStart,
+                       Composite lastPartitionColumnFinish, CFMetaData cfm, Comparator<Composite> comparator)
         {
             super(range, filter);
 
@@ -188,15 +179,9 @@
             this.lastKeyFilterWasUpdatedFor = null;
         }
 
-<<<<<<< HEAD
-        public Paging(AbstractBounds<RowPosition> range, SliceQueryFilter filter, Composite columnStart, Composite columnFinish, CellNameType comparator)
-        {
-            this(range, filter, columnStart, columnFinish, filter.isReversed() ? comparator.reverseComparator() : comparator);
-=======
-        public Paging(AbstractBounds<RowPosition> range, SliceQueryFilter filter, ByteBuffer columnStart, ByteBuffer columnFinish, CFMetaData cfm)
-        {
-            this(range, filter, columnStart, columnFinish, cfm, filter.isReversed() ? cfm.comparator.reverseComparator : cfm.comparator);
->>>>>>> d075540c
+        public Paging(AbstractBounds<RowPosition> range, SliceQueryFilter filter, Composite columnStart, Composite columnFinish, CFMetaData cfm)
+        {
+            this(range, filter, columnStart, columnFinish, cfm, filter.isReversed() ? cfm.comparator.reverseComparator() : cfm.comparator);
         }
 
         @Override
@@ -247,7 +232,7 @@
         private boolean sliceIncludesStatics(ColumnSlice slice, boolean reversed, CFMetaData cfm)
         {
             return cfm.hasStaticColumns() &&
-                    cfm.getStaticColumnNameBuilder().build().compareTo(reversed ? slice.finish : slice.start) >= 0;
+                   slice.includes(reversed ? cfm.comparator.reverseComparator() : cfm.comparator, cfm.comparator.staticPrefix().end());
         }
 
         private ColumnSlice[] slicesForKey(ByteBuffer key)
@@ -274,15 +259,15 @@
                     if (slice.isBefore(comparator, newStart))
                     {
                         if (!sliceFilter.reversed && sliceIncludesStatics(slice, false, cfm))
-                            newSlices.add(new ColumnSlice(ByteBufferUtil.EMPTY_BYTE_BUFFER, cfm.getStaticColumnNameBuilder().buildAsEndOfRange()));
+                            newSlices.add(new ColumnSlice(Composites.EMPTY, cfm.comparator.staticPrefix().end()));
 
                         continue;
                     }
 
                     if (slice.includes(comparator, newStart))
                     {
-                        if (!sliceFilter.reversed && sliceIncludesStatics(slice, false, cfm) && !newStart.equals(ByteBufferUtil.EMPTY_BYTE_BUFFER))
-                            newSlices.add(new ColumnSlice(ByteBufferUtil.EMPTY_BYTE_BUFFER, cfm.getStaticColumnNameBuilder().buildAsEndOfRange()));
+                        if (!sliceFilter.reversed && sliceIncludesStatics(slice, false, cfm) && !newStart.equals(Composites.EMPTY))
+                            newSlices.add(new ColumnSlice(Composites.EMPTY, cfm.comparator.staticPrefix().end()));
 
                         slice = new ColumnSlice(newStart, slice.finish);
                     }
@@ -320,8 +305,8 @@
                           .add("keyRange", keyRange)
                           .add("sliceFilter", sliceFilter)
                           .add("columnFilter", columnFilter)
-                          .add("firstPartitionColumnStart", firstPartitionColumnStart == null ? "null" : ByteBufferUtil.bytesToHex(firstPartitionColumnStart))
-                          .add("lastPartitionColumnFinish", lastPartitionColumnFinish == null ? "null" : ByteBufferUtil.bytesToHex(lastPartitionColumnFinish))
+                          .add("firstPartitionColumnStart", firstPartitionColumnStart == null ? "null" : cfm.comparator.getString(firstPartitionColumnStart))
+                          .add("lastPartitionColumnFinish", lastPartitionColumnFinish == null ? "null" : cfm.comparator.getString(lastPartitionColumnFinish))
                           .toString();
         }
     }
