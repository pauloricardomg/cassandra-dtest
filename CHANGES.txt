--- conflicted
+++ resolved
@@ -1,4 +1,3 @@
-<<<<<<< HEAD
 3.2
  * Establish bootstrap stream sessions sequentially (CASSANDRA-6992)
  * Sort compactionhistory output by timestamp (CASSANDRA-10464)
@@ -21,10 +20,7 @@
  * Abort in-progress queries that time out (CASSANDRA-7392)
  * Add transparent data encryption core classes (CASSANDRA-9945)
 Merged from 3.0:
-=======
-3.0.3
  * (Hadoop) Close Clusters and Sessions in Hadoop Input/Output classes (CASSANDRA-1837)
->>>>>>> 2da3c9db
  * Fix sstableloader not working with upper case keyspace name (CASSANDRA-10806)
 Merged from 2.2:
  * Add new types to Stress (CASSANDRA-9556)
