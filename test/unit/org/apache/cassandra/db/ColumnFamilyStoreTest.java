/*
* Licensed to the Apache Software Foundation (ASF) under one
* or more contributor license agreements.  See the NOTICE file
* distributed with this work for additional information
* regarding copyright ownership.  The ASF licenses this file
* to you under the Apache License, Version 2.0 (the
* "License"); you may not use this file except in compliance
* with the License.  You may obtain a copy of the License at
*
*    http://www.apache.org/licenses/LICENSE-2.0
*
* Unless required by applicable law or agreed to in writing,
* software distributed under the License is distributed on an
* "AS IS" BASIS, WITHOUT WARRANTIES OR CONDITIONS OF ANY
* KIND, either express or implied.  See the License for the
* specific language governing permissions and limitations
* under the License.
*/
package org.apache.cassandra.db;

import java.io.File;
import java.io.IOException;
import java.nio.ByteBuffer;
import java.nio.charset.CharacterCodingException;
import java.util.Arrays;
import java.util.Collection;
import java.util.Collections;
import java.util.HashMap;
import java.util.HashSet;
import java.util.Iterator;
import java.util.LinkedList;
import java.util.List;
import java.util.Map;
import java.util.Random;
import java.util.Set;
import java.util.SortedSet;
import java.util.TreeSet;
import java.util.UUID;
import java.util.concurrent.ExecutionException;
import java.util.concurrent.Future;
import java.util.concurrent.TimeUnit;

import com.google.common.base.Function;
import com.google.common.collect.Iterables;
import com.google.common.collect.Sets;
import org.apache.cassandra.io.sstable.*;
import org.apache.cassandra.io.sstable.format.SSTableReader;
import org.apache.cassandra.io.sstable.format.SSTableWriter;
import org.apache.commons.lang3.ArrayUtils;
import org.apache.commons.lang3.StringUtils;
import org.junit.BeforeClass;
import org.junit.Test;
import org.junit.runner.RunWith;

import org.apache.cassandra.OrderedJUnit4ClassRunner;
import org.apache.cassandra.SchemaLoader;
import org.apache.cassandra.Util;
<<<<<<< HEAD
import org.apache.cassandra.config.*;
=======
import org.apache.cassandra.config.CFMetaData;
import org.apache.cassandra.config.ColumnDefinition;
import org.apache.cassandra.config.DatabaseDescriptor;
import org.apache.cassandra.config.IndexType;
import org.apache.cassandra.config.Schema;
import org.apache.cassandra.cql3.Operator;
>>>>>>> 5117a5d5
import org.apache.cassandra.db.columniterator.IdentityQueryFilter;
import org.apache.cassandra.db.composites.CellName;
import org.apache.cassandra.db.composites.CellNameType;
import org.apache.cassandra.db.composites.CellNames;
import org.apache.cassandra.db.composites.Composites;
import org.apache.cassandra.db.filter.ColumnSlice;
import org.apache.cassandra.db.filter.IDiskAtomFilter;
import org.apache.cassandra.db.filter.NamesQueryFilter;
import org.apache.cassandra.db.filter.QueryFilter;
import org.apache.cassandra.db.filter.SliceQueryFilter;
import org.apache.cassandra.db.index.SecondaryIndex;
import org.apache.cassandra.db.marshal.IntegerType;
import org.apache.cassandra.db.marshal.LexicalUUIDType;
import org.apache.cassandra.db.marshal.LongType;
import org.apache.cassandra.db.marshal.UTF8Type;
import org.apache.cassandra.dht.Bounds;
import org.apache.cassandra.dht.ExcludingBounds;
import org.apache.cassandra.dht.IPartitioner;
import org.apache.cassandra.dht.IncludingExcludingBounds;
import org.apache.cassandra.dht.Range;
import org.apache.cassandra.exceptions.ConfigurationException;
import org.apache.cassandra.io.sstable.metadata.MetadataCollector;
import org.apache.cassandra.io.util.FileUtils;
import org.apache.cassandra.locator.SimpleStrategy;
import org.apache.cassandra.service.ActiveRepairService;
import org.apache.cassandra.service.StorageService;
import org.apache.cassandra.thrift.SlicePredicate;
import org.apache.cassandra.thrift.SliceRange;
import org.apache.cassandra.thrift.ThriftValidation;
import org.apache.cassandra.utils.ByteBufferUtil;
import org.apache.cassandra.utils.FBUtilities;
import org.apache.cassandra.utils.Pair;
import org.apache.cassandra.utils.WrappedRunnable;
import org.apache.thrift.TException;

import static org.apache.cassandra.Util.cellname;
import static org.apache.cassandra.Util.column;
import static org.apache.cassandra.Util.dk;
import static org.apache.cassandra.Util.rp;
import static org.apache.cassandra.utils.ByteBufferUtil.bytes;
import static org.junit.Assert.assertEquals;
import static org.junit.Assert.assertFalse;
import static org.junit.Assert.assertNull;
import static org.junit.Assert.assertSame;
import static org.junit.Assert.assertTrue;

@RunWith(OrderedJUnit4ClassRunner.class)
public class ColumnFamilyStoreTest
{
    static byte[] bytes1, bytes2;
    public static final String KEYSPACE1 = "ColumnFamilyStoreTest1";
    public static final String KEYSPACE2 = "ColumnFamilyStoreTest2";
    public static final String KEYSPACE3 = "ColumnFamilyStoreTest3";
    public static final String CF_STANDARD1 = "Standard1";
    public static final String CF_STANDARD2 = "Standard2";
    public static final String CF_STANDARD3 = "Standard3";
    public static final String CF_STANDARD4 = "Standard4";
    public static final String CF_STANDARDINT = "StandardInteger1";
    public static final String CF_SUPER1 = "Super1";
    public static final String CF_SUPER6 = "Super6";
    public static final String CF_INDEX1 = "Indexed1";
    public static final String CF_INDEX2 = "Indexed2";
    public static final String CF_INDEX3 = "Indexed3";

    static
    {
        Random random = new Random();
        bytes1 = new byte[1024];
        bytes2 = new byte[128];
        random.nextBytes(bytes1);
        random.nextBytes(bytes2);
    }

    @BeforeClass
    public static void defineSchema() throws ConfigurationException, IOException, TException
    {
        SchemaLoader.prepareServer();
        SchemaLoader.createKeyspace(KEYSPACE1,
                                    SimpleStrategy.class,
                                    KSMetaData.optsWithRF(1),
                                    SchemaLoader.standardCFMD(KEYSPACE1, CF_STANDARD1),
                                    SchemaLoader.standardCFMD(KEYSPACE1, CF_STANDARD2),
                                    SchemaLoader.standardCFMD(KEYSPACE1, CF_STANDARD3),
                                    SchemaLoader.standardCFMD(KEYSPACE1, CF_STANDARD4),
                                    SchemaLoader.indexCFMD(KEYSPACE1, CF_INDEX1, true),
                                    SchemaLoader.indexCFMD(KEYSPACE1, CF_INDEX2, false),
                                    SchemaLoader.superCFMD(KEYSPACE1, CF_SUPER1, LongType.instance),
                                    SchemaLoader.superCFMD(KEYSPACE1, CF_SUPER6, LexicalUUIDType.instance, UTF8Type.instance),
                                    CFMetaData.denseCFMetaData(KEYSPACE1, CF_STANDARDINT, IntegerType.instance));
        SchemaLoader.createKeyspace(KEYSPACE2,
                                    SimpleStrategy.class,
                                    KSMetaData.optsWithRF(1),
                                    SchemaLoader.standardCFMD(KEYSPACE2, CF_STANDARD1),
                                    SchemaLoader.indexCFMD(KEYSPACE2, CF_INDEX1, true),
                                    SchemaLoader.compositeIndexCFMD(KEYSPACE2, CF_INDEX2, true),
                                    SchemaLoader.compositeIndexCFMD(KEYSPACE2, CF_INDEX3, true).gcGraceSeconds(0));
        SchemaLoader.createKeyspace(KEYSPACE3,
                                    SimpleStrategy.class,
                                    KSMetaData.optsWithRF(5),
                                    SchemaLoader.indexCFMD(KEYSPACE3, CF_INDEX1, true));
    }

    @Test
    // create two sstables, and verify that we only deserialize data from the most recent one
    public void testTimeSortedQuery()
    {
        Keyspace keyspace = Keyspace.open(KEYSPACE1);
        ColumnFamilyStore cfs = keyspace.getColumnFamilyStore(CF_STANDARD1);
        cfs.truncateBlocking();

        Mutation rm;
        rm = new Mutation(KEYSPACE1, ByteBufferUtil.bytes("key1"));
        rm.add(CF_STANDARD1, cellname("Column1"), ByteBufferUtil.bytes("asdf"), 0);
        rm.applyUnsafe();
        cfs.forceBlockingFlush();

        rm = new Mutation(KEYSPACE1, ByteBufferUtil.bytes("key1"));
        rm.add(CF_STANDARD1, cellname("Column1"), ByteBufferUtil.bytes("asdf"), 1);
        rm.applyUnsafe();
        cfs.forceBlockingFlush();

        cfs.getRecentSSTablesPerReadHistogram(); // resets counts
        cfs.getColumnFamily(Util.namesQueryFilter(cfs, Util.dk("key1"), "Column1"));
        assertEquals(1, cfs.getRecentSSTablesPerReadHistogram()[0]);
    }

    @Test
    public void testGetColumnWithWrongBF()
    {
        Keyspace keyspace = Keyspace.open(KEYSPACE1);
        ColumnFamilyStore cfs = keyspace.getColumnFamilyStore(CF_STANDARD1);
        cfs.truncateBlocking();

        List<Mutation> rms = new LinkedList<>();
        Mutation rm = new Mutation(KEYSPACE1, ByteBufferUtil.bytes("key1"));
        rm.add(CF_STANDARD1, cellname("Column1"), ByteBufferUtil.bytes("asdf"), 0);
        rm.add(CF_STANDARD1, cellname("Column2"), ByteBufferUtil.bytes("asdf"), 0);
        rms.add(rm);
        Util.writeColumnFamily(rms);

        List<SSTableReader> ssTables = keyspace.getAllSSTables();
        assertEquals(1, ssTables.size());
        ssTables.get(0).forceFilterFailures();
        ColumnFamily cf = cfs.getColumnFamily(QueryFilter.getIdentityFilter(Util.dk("key2"), CF_STANDARD1, System.currentTimeMillis()));
        assertNull(cf);
    }

    @Test
    public void testEmptyRow() throws Exception
    {
        Keyspace keyspace = Keyspace.open(KEYSPACE1);
        final ColumnFamilyStore store = keyspace.getColumnFamilyStore(CF_STANDARD2);
        Mutation rm;

        rm = new Mutation(KEYSPACE1, ByteBufferUtil.bytes("key1"));
        rm.delete(CF_STANDARD2, System.currentTimeMillis());
        rm.applyUnsafe();

        Runnable r = new WrappedRunnable()
        {
            public void runMayThrow() throws IOException
            {
                QueryFilter sliceFilter = QueryFilter.getSliceFilter(Util.dk("key1"), CF_STANDARD2, Composites.EMPTY, Composites.EMPTY, false, 1, System.currentTimeMillis());
                ColumnFamily cf = store.getColumnFamily(sliceFilter);
                assertTrue(cf.isMarkedForDelete());
                assertFalse(cf.hasColumns());

                QueryFilter namesFilter = Util.namesQueryFilter(store, Util.dk("key1"), "a");
                cf = store.getColumnFamily(namesFilter);
                assertTrue(cf.isMarkedForDelete());
                assertFalse(cf.hasColumns());
            }
        };

        KeyspaceTest.reTest(store, r);
    }

    @Test
    public void testSkipStartKey()
    {
        ColumnFamilyStore cfs = insertKey1Key2();

        IPartitioner p = StorageService.getPartitioner();
        List<Row> result = cfs.getRangeSlice(Util.range(p, "key1", "key2"),
                                             null,
                                             Util.namesFilter(cfs, "asdf"),
                                             10);
        assertEquals(1, result.size());
        assert result.get(0).key.getKey().equals(ByteBufferUtil.bytes("key2"));
    }

    @Test
    public void testIndexScan()
    {
        ColumnFamilyStore cfs = Keyspace.open(KEYSPACE1).getColumnFamilyStore(CF_INDEX1);
        Mutation rm;
        CellName nobirthdate = cellname("notbirthdate");
        CellName birthdate = cellname("birthdate");

        rm = new Mutation(KEYSPACE1, ByteBufferUtil.bytes("k1"));
        rm.add(CF_INDEX1, nobirthdate, ByteBufferUtil.bytes(1L), 0);
        rm.add(CF_INDEX1, birthdate, ByteBufferUtil.bytes(1L), 0);
        rm.applyUnsafe();

        rm = new Mutation(KEYSPACE1, ByteBufferUtil.bytes("k2"));
        rm.add(CF_INDEX1, nobirthdate, ByteBufferUtil.bytes(2L), 0);
        rm.add(CF_INDEX1, birthdate, ByteBufferUtil.bytes(2L), 0);
        rm.applyUnsafe();

        rm = new Mutation(KEYSPACE1, ByteBufferUtil.bytes("k3"));
        rm.add(CF_INDEX1, nobirthdate, ByteBufferUtil.bytes(2L), 0);
        rm.add(CF_INDEX1, birthdate, ByteBufferUtil.bytes(1L), 0);
        rm.applyUnsafe();

        rm = new Mutation(KEYSPACE1, ByteBufferUtil.bytes("k4aaaa"));
        rm.add(CF_INDEX1, nobirthdate, ByteBufferUtil.bytes(2L), 0);
        rm.add(CF_INDEX1, birthdate, ByteBufferUtil.bytes(3L), 0);
        rm.applyUnsafe();

        // basic single-expression query
        IndexExpression expr = new IndexExpression(ByteBufferUtil.bytes("birthdate"), Operator.EQ, ByteBufferUtil.bytes(1L));
        List<IndexExpression> clause = Arrays.asList(expr);
        IDiskAtomFilter filter = new IdentityQueryFilter();
        Range<RowPosition> range = Util.range("", "");
        List<Row> rows = cfs.search(range, clause, filter, 100);

        assert rows != null;
        assert rows.size() == 2 : StringUtils.join(rows, ",");

        String key = new String(rows.get(0).key.getKey().array(), rows.get(0).key.getKey().position(), rows.get(0).key.getKey().remaining());
        assert "k1".equals( key ) : key;

        key = new String(rows.get(1).key.getKey().array(), rows.get(1).key.getKey().position(), rows.get(1).key.getKey().remaining());
        assert "k3".equals(key) : key;

        assert ByteBufferUtil.bytes(1L).equals( rows.get(0).cf.getColumn(birthdate).value());
        assert ByteBufferUtil.bytes(1L).equals( rows.get(1).cf.getColumn(birthdate).value());

        // add a second expression
        IndexExpression expr2 = new IndexExpression(ByteBufferUtil.bytes("notbirthdate"), Operator.GTE, ByteBufferUtil.bytes(2L));
        clause = Arrays.asList(expr, expr2);
        rows = cfs.search(range, clause, filter, 100);

        assert rows.size() == 1 : StringUtils.join(rows, ",");
        key = new String(rows.get(0).key.getKey().array(), rows.get(0).key.getKey().position(), rows.get(0).key.getKey().remaining());
        assert "k3".equals( key );

        // same query again, but with resultset not including the subordinate expression
        rows = cfs.search(range, clause, Util.namesFilter(cfs, "birthdate"), 100);

        assert rows.size() == 1 : StringUtils.join(rows, ",");
        key = new String(rows.get(0).key.getKey().array(), rows.get(0).key.getKey().position(), rows.get(0).key.getKey().remaining());
        assert "k3".equals( key );

        assert rows.get(0).cf.getColumnCount() == 1 : rows.get(0).cf;

        // once more, this time with a slice rowset that needs to be expanded
        SliceQueryFilter emptyFilter = new SliceQueryFilter(Composites.EMPTY, Composites.EMPTY, false, 0);
        rows = cfs.search(range, clause, emptyFilter, 100);

        assert rows.size() == 1 : StringUtils.join(rows, ",");
        key = new String(rows.get(0).key.getKey().array(), rows.get(0).key.getKey().position(), rows.get(0).key.getKey().remaining());
        assert "k3".equals( key );

        assertFalse(rows.get(0).cf.hasColumns());

        // query with index hit but rejected by secondary clause, with a small enough count that just checking count
        // doesn't tell the scan loop that it's done
        IndexExpression expr3 = new IndexExpression(ByteBufferUtil.bytes("notbirthdate"), Operator.EQ, ByteBufferUtil.bytes(-1L));
        clause = Arrays.asList(expr, expr3);
        rows = cfs.search(range, clause, filter, 100);

        assert rows.isEmpty();
    }

    @Test
    public void testLargeScan()
    {
        Mutation rm;
        ColumnFamilyStore cfs = Keyspace.open(KEYSPACE1).getColumnFamilyStore(CF_INDEX1);
        for (int i = 0; i < 100; i++)
        {
            rm = new Mutation(KEYSPACE1, ByteBufferUtil.bytes("key" + i));
            rm.add(CF_INDEX1, cellname("birthdate"), ByteBufferUtil.bytes(34L), 0);
            rm.add(CF_INDEX1, cellname("notbirthdate"), ByteBufferUtil.bytes((long) (i % 2)), 0);
            rm.applyUnsafe();
        }

        IndexExpression expr = new IndexExpression(ByteBufferUtil.bytes("birthdate"), Operator.EQ, ByteBufferUtil.bytes(34L));
        IndexExpression expr2 = new IndexExpression(ByteBufferUtil.bytes("notbirthdate"), Operator.EQ, ByteBufferUtil.bytes(1L));
        List<IndexExpression> clause = Arrays.asList(expr, expr2);
        IDiskAtomFilter filter = new IdentityQueryFilter();
        Range<RowPosition> range = Util.range("", "");
        List<Row> rows = cfs.search(range, clause, filter, 100);

        assert rows != null;
        assert rows.size() == 50 : rows.size();
        Set<DecoratedKey> keys = new HashSet<DecoratedKey>();
        // extra check that there are no duplicate results -- see https://issues.apache.org/jira/browse/CASSANDRA-2406
        for (Row row : rows)
            keys.add(row.key);
        assert rows.size() == keys.size();
    }

    @Test
    public void testIndexDeletions() throws IOException
    {
        ColumnFamilyStore cfs = Keyspace.open(KEYSPACE3).getColumnFamilyStore(CF_INDEX1);
        Mutation rm;

        rm = new Mutation(KEYSPACE3, ByteBufferUtil.bytes("k1"));
        rm.add(CF_INDEX1, cellname("birthdate"), ByteBufferUtil.bytes(1L), 0);
        rm.applyUnsafe();

        IndexExpression expr = new IndexExpression(ByteBufferUtil.bytes("birthdate"), Operator.EQ, ByteBufferUtil.bytes(1L));
        List<IndexExpression> clause = Arrays.asList(expr);
        IDiskAtomFilter filter = new IdentityQueryFilter();
        Range<RowPosition> range = Util.range("", "");
        List<Row> rows = cfs.search(range, clause, filter, 100);
        assert rows.size() == 1 : StringUtils.join(rows, ",");
        String key = ByteBufferUtil.string(rows.get(0).key.getKey());
        assert "k1".equals( key );

        // delete the column directly
        rm = new Mutation(KEYSPACE3, ByteBufferUtil.bytes("k1"));
        rm.delete(CF_INDEX1, cellname("birthdate"), 1);
        rm.applyUnsafe();
        rows = cfs.search(range, clause, filter, 100);
        assert rows.isEmpty();

        // verify that it's not being indexed under the deletion column value either
        Cell deletion = rm.getColumnFamilies().iterator().next().iterator().next();
        ByteBuffer deletionLong = ByteBufferUtil.bytes((long) ByteBufferUtil.toInt(deletion.value()));
        IndexExpression expr0 = new IndexExpression(ByteBufferUtil.bytes("birthdate"), Operator.EQ, deletionLong);
        List<IndexExpression> clause0 = Arrays.asList(expr0);
        rows = cfs.search(range, clause0, filter, 100);
        assert rows.isEmpty();

        // resurrect w/ a newer timestamp
        rm = new Mutation(KEYSPACE3, ByteBufferUtil.bytes("k1"));
        rm.add(CF_INDEX1, cellname("birthdate"), ByteBufferUtil.bytes(1L), 2);
        rm.applyUnsafe();
        rows = cfs.search(range, clause, filter, 100);
        assert rows.size() == 1 : StringUtils.join(rows, ",");
        key = ByteBufferUtil.string(rows.get(0).key.getKey());
        assert "k1".equals( key );

        // verify that row and delete w/ older timestamp does nothing
        rm = new Mutation(KEYSPACE3, ByteBufferUtil.bytes("k1"));
        rm.delete(CF_INDEX1, 1);
        rm.applyUnsafe();
        rows = cfs.search(range, clause, filter, 100);
        assert rows.size() == 1 : StringUtils.join(rows, ",");
        key = ByteBufferUtil.string(rows.get(0).key.getKey());
        assert "k1".equals( key );

        // similarly, column delete w/ older timestamp should do nothing
        rm = new Mutation(KEYSPACE3, ByteBufferUtil.bytes("k1"));
        rm.delete(CF_INDEX1, cellname("birthdate"), 1);
        rm.applyUnsafe();
        rows = cfs.search(range, clause, filter, 100);
        assert rows.size() == 1 : StringUtils.join(rows, ",");
        key = ByteBufferUtil.string(rows.get(0).key.getKey());
        assert "k1".equals( key );

        // delete the entire row (w/ newer timestamp this time)
        rm = new Mutation(KEYSPACE3, ByteBufferUtil.bytes("k1"));
        rm.delete(CF_INDEX1, 3);
        rm.applyUnsafe();
        rows = cfs.search(range, clause, filter, 100);
        assert rows.isEmpty() : StringUtils.join(rows, ",");

        // make sure obsolete mutations don't generate an index entry
        rm = new Mutation(KEYSPACE3, ByteBufferUtil.bytes("k1"));
        rm.add(CF_INDEX1, cellname("birthdate"), ByteBufferUtil.bytes(1L), 3);
        rm.applyUnsafe();
        rows = cfs.search(range, clause, filter, 100);
        assert rows.isEmpty() : StringUtils.join(rows, ",");

        // try insert followed by row delete in the same mutation
        rm = new Mutation(KEYSPACE3, ByteBufferUtil.bytes("k1"));
        rm.add(CF_INDEX1, cellname("birthdate"), ByteBufferUtil.bytes(1L), 1);
        rm.delete(CF_INDEX1, 2);
        rm.applyUnsafe();
        rows = cfs.search(range, clause, filter, 100);
        assert rows.isEmpty() : StringUtils.join(rows, ",");

        // try row delete followed by insert in the same mutation
        rm = new Mutation(KEYSPACE3, ByteBufferUtil.bytes("k1"));
        rm.delete(CF_INDEX1, 3);
        rm.add(CF_INDEX1, cellname("birthdate"), ByteBufferUtil.bytes(1L), 4);
        rm.applyUnsafe();
        rows = cfs.search(range, clause, filter, 100);
        assert rows.size() == 1 : StringUtils.join(rows, ",");
        key = ByteBufferUtil.string(rows.get(0).key.getKey());
        assert "k1".equals( key );
    }

    @Test
    public void testIndexUpdate() throws IOException
    {
        Keyspace keyspace = Keyspace.open(KEYSPACE2);
        ColumnFamilyStore cfs = keyspace.getColumnFamilyStore(CF_INDEX1);
        CellName birthdate = cellname("birthdate");

        // create a row and update the birthdate value, test that the index query fetches the new version
        Mutation rm;
        rm = new Mutation(KEYSPACE2, ByteBufferUtil.bytes("k1"));
        rm.add(CF_INDEX1, birthdate, ByteBufferUtil.bytes(1L), 1);
        rm.applyUnsafe();
        rm = new Mutation(KEYSPACE2, ByteBufferUtil.bytes("k1"));
        rm.add(CF_INDEX1, birthdate, ByteBufferUtil.bytes(2L), 2);
        rm.applyUnsafe();

        IndexExpression expr = new IndexExpression(ByteBufferUtil.bytes("birthdate"), Operator.EQ, ByteBufferUtil.bytes(1L));
        List<IndexExpression> clause = Arrays.asList(expr);
        IDiskAtomFilter filter = new IdentityQueryFilter();
        Range<RowPosition> range = Util.range("", "");
        List<Row> rows = cfs.search(range, clause, filter, 100);
        assert rows.size() == 0;

        expr = new IndexExpression(ByteBufferUtil.bytes("birthdate"), Operator.EQ, ByteBufferUtil.bytes(2L));
        clause = Arrays.asList(expr);
        rows = keyspace.getColumnFamilyStore(CF_INDEX1).search(range, clause, filter, 100);
        String key = ByteBufferUtil.string(rows.get(0).key.getKey());
        assert "k1".equals( key );

        // update the birthdate value with an OLDER timestamp, and test that the index ignores this
        rm = new Mutation(KEYSPACE2, ByteBufferUtil.bytes("k1"));
        rm.add(CF_INDEX1, birthdate, ByteBufferUtil.bytes(3L), 0);
        rm.applyUnsafe();

        rows = keyspace.getColumnFamilyStore(CF_INDEX1).search(range, clause, filter, 100);
        key = ByteBufferUtil.string(rows.get(0).key.getKey());
        assert "k1".equals( key );

    }

    @Test
    public void testIndexUpdateOverwritingExpiringColumns() throws Exception
    {
        // see CASSANDRA-7268
        Keyspace keyspace = Keyspace.open(KEYSPACE2);

        // create a row and update the birthdate value with an expiring column
        Mutation rm;
        rm = new Mutation(KEYSPACE2, ByteBufferUtil.bytes("k100"));
        rm.add("Indexed1", cellname("birthdate"), ByteBufferUtil.bytes(100L), 1, 1000);
        rm.applyUnsafe();

        IndexExpression expr = new IndexExpression(ByteBufferUtil.bytes("birthdate"), Operator.EQ, ByteBufferUtil.bytes(100L));
        List<IndexExpression> clause = Arrays.asList(expr);
        IDiskAtomFilter filter = new IdentityQueryFilter();
        Range<RowPosition> range = Util.range("", "");
        List<Row> rows = keyspace.getColumnFamilyStore("Indexed1").search(range, clause, filter, 100);
        assertEquals(1, rows.size());

        // requires a 1s sleep because we calculate local expiry time as (now() / 1000) + ttl
        TimeUnit.SECONDS.sleep(1);

        // now overwrite with the same name/value/ttl, but the local expiry time will be different
        rm = new Mutation(KEYSPACE2, ByteBufferUtil.bytes("k100"));
        rm.add("Indexed1", cellname("birthdate"), ByteBufferUtil.bytes(100L), 1, 1000);
        rm.applyUnsafe();

        rows = keyspace.getColumnFamilyStore("Indexed1").search(range, clause, filter, 100);
        assertEquals(1, rows.size());

        // check that modifying the indexed value using the same timestamp behaves as expected
        rm = new Mutation(KEYSPACE2, ByteBufferUtil.bytes("k101"));
        rm.add("Indexed1", cellname("birthdate"), ByteBufferUtil.bytes(101L), 1, 1000);
        rm.applyUnsafe();

        expr = new IndexExpression(ByteBufferUtil.bytes("birthdate"), Operator.EQ, ByteBufferUtil.bytes(101L));
        clause = Arrays.asList(expr);
        rows = keyspace.getColumnFamilyStore("Indexed1").search(range, clause, filter, 100);
        assertEquals(1, rows.size());

        TimeUnit.SECONDS.sleep(1);
        rm = new Mutation(KEYSPACE2, ByteBufferUtil.bytes("k101"));
        rm.add("Indexed1", cellname("birthdate"), ByteBufferUtil.bytes(102L), 1, 1000);
        rm.applyUnsafe();
        // search for the old value
        rows = keyspace.getColumnFamilyStore("Indexed1").search(range, clause, filter, 100);
        assertEquals(0, rows.size());
        // and for the new
        expr = new IndexExpression(ByteBufferUtil.bytes("birthdate"), Operator.EQ, ByteBufferUtil.bytes(102L));
        clause = Arrays.asList(expr);
        rows = keyspace.getColumnFamilyStore("Indexed1").search(range, clause, filter, 100);
        assertEquals(1, rows.size());
    }

    @Test
    public void testDeleteOfInconsistentValuesInKeysIndex() throws Exception
    {
        String keySpace = KEYSPACE2;
        String cfName = CF_INDEX1;

        Keyspace keyspace = Keyspace.open(keySpace);
        ColumnFamilyStore cfs = keyspace.getColumnFamilyStore(cfName);
        cfs.truncateBlocking();

        ByteBuffer rowKey = ByteBufferUtil.bytes("k1");
        CellName colName = cellname("birthdate"); 
        ByteBuffer val1 = ByteBufferUtil.bytes(1L);
        ByteBuffer val2 = ByteBufferUtil.bytes(2L);

        // create a row and update the "birthdate" value, test that the index query fetches this version
        Mutation rm;
        rm = new Mutation(keySpace, rowKey);
        rm.add(cfName, colName, val1, 0);
<<<<<<< HEAD
        rm.applyUnsafe();
        IndexExpression expr = new IndexExpression(ByteBufferUtil.bytes("birthdate"), IndexExpression.Operator.EQ, val1);
=======
        rm.apply();
        IndexExpression expr = new IndexExpression(ByteBufferUtil.bytes("birthdate"), Operator.EQ, val1);
>>>>>>> 5117a5d5
        List<IndexExpression> clause = Arrays.asList(expr);
        IDiskAtomFilter filter = new IdentityQueryFilter();
        Range<RowPosition> range = Util.range("", "");
        List<Row> rows = keyspace.getColumnFamilyStore(cfName).search(range, clause, filter, 100);
        assertEquals(1, rows.size());

        // force a flush, so our index isn't being read from a memtable
        keyspace.getColumnFamilyStore(cfName).forceBlockingFlush();

        // now apply another update, but force the index update to be skipped
        rm = new Mutation(keySpace, rowKey);
        rm.add(cfName, colName, val2, 1);
        keyspace.apply(rm, true, false);

        // Now searching the index for either the old or new value should return 0 rows
        // because the new value was not indexed and the old value should be ignored
        // (and in fact purged from the index cf).
        // first check for the old value
        rows = keyspace.getColumnFamilyStore(cfName).search(range, clause, filter, 100);
        assertEquals(0, rows.size());
        // now check for the updated value
        expr = new IndexExpression(ByteBufferUtil.bytes("birthdate"), Operator.EQ, val2);
        clause = Arrays.asList(expr);
        filter = new IdentityQueryFilter();
        range = Util.range("", "");
        rows = keyspace.getColumnFamilyStore(cfName).search(range, clause, filter, 100);
        assertEquals(0, rows.size());

        // now, reset back to the original value, still skipping the index update, to
        // make sure the value was expunged from the index when it was discovered to be inconsistent
        rm = new Mutation(keySpace, rowKey);
        rm.add(cfName, colName, ByteBufferUtil.bytes(1L), 3);
        keyspace.apply(rm, true, false);

        expr = new IndexExpression(ByteBufferUtil.bytes("birthdate"), Operator.EQ, ByteBufferUtil.bytes(1L));
        clause = Arrays.asList(expr);
        filter = new IdentityQueryFilter();
        range = Util.range("", "");
        rows = keyspace.getColumnFamilyStore(cfName).search(range, clause, filter, 100);
        assertEquals(0, rows.size());
    }

    @Test
    public void testDeleteOfInconsistentValuesFromCompositeIndex() throws Exception
    {
        String keySpace = KEYSPACE2;
        String cfName = CF_INDEX2;

        Keyspace keyspace = Keyspace.open(keySpace);
        ColumnFamilyStore cfs = keyspace.getColumnFamilyStore(cfName);
        cfs.truncateBlocking();

        ByteBuffer rowKey = ByteBufferUtil.bytes("k1");
        ByteBuffer clusterKey = ByteBufferUtil.bytes("ck1");
        ByteBuffer colName = ByteBufferUtil.bytes("col1"); 

        CellNameType baseComparator = cfs.getComparator();
        CellName compositeName = baseComparator.makeCellName(clusterKey, colName);

        ByteBuffer val1 = ByteBufferUtil.bytes("v1");
        ByteBuffer val2 = ByteBufferUtil.bytes("v2");

        // create a row and update the author value
        Mutation rm;
        rm = new Mutation(keySpace, rowKey);
        rm.add(cfName, compositeName, val1, 0);
        rm.applyUnsafe();

        // test that the index query fetches this version
        IndexExpression expr = new IndexExpression(colName, Operator.EQ, val1);
        List<IndexExpression> clause = Arrays.asList(expr);
        IDiskAtomFilter filter = new IdentityQueryFilter();
        Range<RowPosition> range = Util.range("", "");
        List<Row> rows = keyspace.getColumnFamilyStore(cfName).search(range, clause, filter, 100);
        assertEquals(1, rows.size());

        // force a flush and retry the query, so our index isn't being read from a memtable
        keyspace.getColumnFamilyStore(cfName).forceBlockingFlush();
        rows = keyspace.getColumnFamilyStore(cfName).search(range, clause, filter, 100);
        assertEquals(1, rows.size());

        // now apply another update, but force the index update to be skipped
        rm = new Mutation(keySpace, rowKey);
        rm.add(cfName, compositeName, val2, 1);
        keyspace.apply(rm, true, false);

        // Now searching the index for either the old or new value should return 0 rows
        // because the new value was not indexed and the old value should be ignored
        // (and in fact purged from the index cf).
        // first check for the old value
        rows = keyspace.getColumnFamilyStore(cfName).search(range, clause, filter, 100);
        assertEquals(0, rows.size());
        // now check for the updated value
        expr = new IndexExpression(colName, Operator.EQ, val2);
        clause = Arrays.asList(expr);
        filter = new IdentityQueryFilter();
        range = Util.range("", "");
        rows = keyspace.getColumnFamilyStore(cfName).search(range, clause, filter, 100);
        assertEquals(0, rows.size());

        // now, reset back to the original value, still skipping the index update, to
        // make sure the value was expunged from the index when it was discovered to be inconsistent
        rm = new Mutation(keySpace, rowKey);
        rm.add(cfName, compositeName, val1, 2);
        keyspace.apply(rm, true, false);

        expr = new IndexExpression(colName, Operator.EQ, val1);
        clause = Arrays.asList(expr);
        filter = new IdentityQueryFilter();
        range = Util.range("", "");
        rows = keyspace.getColumnFamilyStore(cfName).search(range, clause, filter, 100);
        assertEquals(0, rows.size());
    }

    // See CASSANDRA-6098
    @Test
    public void testDeleteCompositeIndex() throws Exception
    {
        String keySpace = KEYSPACE2;
        String cfName = CF_INDEX3; // has gcGrace 0

        Keyspace keyspace = Keyspace.open(keySpace);
        ColumnFamilyStore cfs = keyspace.getColumnFamilyStore(cfName);
        cfs.truncateBlocking();

        ByteBuffer rowKey = ByteBufferUtil.bytes("k1");
        ByteBuffer clusterKey = ByteBufferUtil.bytes("ck1");
        ByteBuffer colName = ByteBufferUtil.bytes("col1");

        CellNameType baseComparator = cfs.getComparator();
        CellName compositeName = baseComparator.makeCellName(clusterKey, colName);

        ByteBuffer val1 = ByteBufferUtil.bytes("v2");

        // Insert indexed value.
        Mutation rm;
        rm = new Mutation(keySpace, rowKey);
        rm.add(cfName, compositeName, val1, 0);
        rm.applyUnsafe();

        // Now delete the value and flush too.
        rm = new Mutation(keySpace, rowKey);
        rm.delete(cfName, 1);
        rm.applyUnsafe();

        // We want the data to be gcable, but even if gcGrace == 0, we still need to wait 1 second
        // since we won't gc on a tie.
        try { Thread.sleep(1000); } catch (Exception e) {}

        // Read the index and we check we do get no value (and no NPE)
        // Note: the index will return the entry because it hasn't been deleted (we
        // haven't read yet nor compacted) but the data read itself will return null
        IndexExpression expr = new IndexExpression(colName, Operator.EQ, val1);
        List<IndexExpression> clause = Arrays.asList(expr);
        IDiskAtomFilter filter = new IdentityQueryFilter();
        Range<RowPosition> range = Util.range("", "");
        List<Row> rows = keyspace.getColumnFamilyStore(cfName).search(range, clause, filter, 100);
        assertEquals(0, rows.size());
    }

    // See CASSANDRA-2628
    @Test
    public void testIndexScanWithLimitOne()
    {
        ColumnFamilyStore cfs = Keyspace.open(KEYSPACE1).getColumnFamilyStore(CF_INDEX1);
        Mutation rm;

        CellName nobirthdate = cellname("notbirthdate");
        CellName birthdate = cellname("birthdate");

        rm = new Mutation(KEYSPACE1, ByteBufferUtil.bytes("kk1"));
        rm.add(CF_INDEX1, nobirthdate, ByteBufferUtil.bytes(1L), 0);
        rm.add(CF_INDEX1, birthdate, ByteBufferUtil.bytes(1L), 0);
        rm.applyUnsafe();

        rm = new Mutation(KEYSPACE1, ByteBufferUtil.bytes("kk2"));
        rm.add(CF_INDEX1, nobirthdate, ByteBufferUtil.bytes(2L), 0);
        rm.add(CF_INDEX1, birthdate, ByteBufferUtil.bytes(1L), 0);
        rm.applyUnsafe();

        rm = new Mutation(KEYSPACE1, ByteBufferUtil.bytes("kk3"));
        rm.add(CF_INDEX1, nobirthdate, ByteBufferUtil.bytes(2L), 0);
        rm.add(CF_INDEX1, birthdate, ByteBufferUtil.bytes(1L), 0);
        rm.applyUnsafe();

        rm = new Mutation(KEYSPACE1, ByteBufferUtil.bytes("kk4"));
        rm.add(CF_INDEX1, nobirthdate, ByteBufferUtil.bytes(2L), 0);
        rm.add(CF_INDEX1, birthdate, ByteBufferUtil.bytes(1L), 0);
        rm.applyUnsafe();

        // basic single-expression query
        IndexExpression expr1 = new IndexExpression(ByteBufferUtil.bytes("birthdate"), Operator.EQ, ByteBufferUtil.bytes(1L));
        IndexExpression expr2 = new IndexExpression(ByteBufferUtil.bytes("notbirthdate"), Operator.GT, ByteBufferUtil.bytes(1L));
        List<IndexExpression> clause = Arrays.asList(expr1, expr2);
        IDiskAtomFilter filter = new IdentityQueryFilter();
        Range<RowPosition> range = Util.range("", "");
        List<Row> rows = cfs.search(range, clause, filter, 1);

        assert rows != null;
        assert rows.size() == 1 : StringUtils.join(rows, ",");
    }

    @Test
    public void testIndexCreate() throws IOException, InterruptedException, ExecutionException
    {
        Keyspace keyspace = Keyspace.open(KEYSPACE1);
        ColumnFamilyStore cfs = keyspace.getColumnFamilyStore(CF_INDEX2);

        // create a row and update the birthdate value, test that the index query fetches the new version
        Mutation rm;
        rm = new Mutation(KEYSPACE1, ByteBufferUtil.bytes("k1"));
        rm.add(CF_INDEX2, cellname("birthdate"), ByteBufferUtil.bytes(1L), 1);
        rm.applyUnsafe();

        ColumnDefinition old = cfs.metadata.getColumnDefinition(ByteBufferUtil.bytes("birthdate"));
        ColumnDefinition cd = ColumnDefinition.regularDef(cfs.metadata, old.name.bytes, old.type, null).setIndex("birthdate_index", IndexType.KEYS, null);
        Future<?> future = cfs.indexManager.addIndexedColumn(cd);
        future.get();
        // we had a bug (CASSANDRA-2244) where index would get created but not flushed -- check for that
        assert cfs.indexManager.getIndexForColumn(cd.name.bytes).getIndexCfs().getSSTables().size() > 0;

        queryBirthdate(keyspace);

        // validate that drop clears it out & rebuild works (CASSANDRA-2320)
        SecondaryIndex indexedCfs = cfs.indexManager.getIndexForColumn(ByteBufferUtil.bytes("birthdate"));
        cfs.indexManager.removeIndexedColumn(ByteBufferUtil.bytes("birthdate"));
        assert !indexedCfs.isIndexBuilt(ByteBufferUtil.bytes("birthdate"));

        // rebuild & re-query
        future = cfs.indexManager.addIndexedColumn(cd);
        future.get();
        queryBirthdate(keyspace);
    }

    private void queryBirthdate(Keyspace keyspace) throws CharacterCodingException
    {
        IndexExpression expr = new IndexExpression(ByteBufferUtil.bytes("birthdate"), Operator.EQ, ByteBufferUtil.bytes(1L));
        List<IndexExpression> clause = Arrays.asList(expr);
        IDiskAtomFilter filter = new IdentityQueryFilter();
        List<Row> rows = keyspace.getColumnFamilyStore(CF_INDEX2).search(Util.range("", ""), clause, filter, 100);
        assert rows.size() == 1 : StringUtils.join(rows, ",");
        assertEquals("k1", ByteBufferUtil.string(rows.get(0).key.getKey()));
    }

    @Test
    public void testCassandra6778() throws CharacterCodingException
    {
        String cfname = CF_STANDARDINT;
        Keyspace keyspace = Keyspace.open(KEYSPACE1);
        ColumnFamilyStore cfs = keyspace.getColumnFamilyStore(cfname);

        // insert two columns that represent the same integer but have different binary forms (the
        // second one is padded with extra zeros)
        Mutation rm = new Mutation(KEYSPACE1, ByteBufferUtil.bytes("k1"));
        CellName column1 = cellname(ByteBuffer.wrap(new byte[]{1}));
        rm.add(cfname, column1, ByteBufferUtil.bytes("data1"), 1);
        rm.applyUnsafe();
        cfs.forceBlockingFlush();

        rm = new Mutation(KEYSPACE1, ByteBufferUtil.bytes("k1"));
        CellName column2 = cellname(ByteBuffer.wrap(new byte[]{0, 0, 1}));
        rm.add(cfname, column2, ByteBufferUtil.bytes("data2"), 2);
        rm.applyUnsafe();
        cfs.forceBlockingFlush();

        // fetch by the first column name; we should get the second version of the column value
        SliceByNamesReadCommand cmd = new SliceByNamesReadCommand(
            KEYSPACE1, ByteBufferUtil.bytes("k1"), cfname, System.currentTimeMillis(),
            new NamesQueryFilter(FBUtilities.singleton(column1, cfs.getComparator())));

        ColumnFamily cf = cmd.getRow(keyspace).cf;
        assertEquals(1, cf.getColumnCount());
        Cell cell = cf.getColumn(column1);
        assertEquals("data2", ByteBufferUtil.string(cell.value()));
        assertEquals(column2, cell.name());

        // fetch by the second column name; we should get the second version of the column value
        cmd = new SliceByNamesReadCommand(
            KEYSPACE1, ByteBufferUtil.bytes("k1"), cfname, System.currentTimeMillis(),
            new NamesQueryFilter(FBUtilities.singleton(column2, cfs.getComparator())));

        cf = cmd.getRow(keyspace).cf;
        assertEquals(1, cf.getColumnCount());
        cell = cf.getColumn(column2);
        assertEquals("data2", ByteBufferUtil.string(cell.value()));
        assertEquals(column2, cell.name());
    }

    @Test
    public void testInclusiveBounds()
    {
        ColumnFamilyStore cfs = insertKey1Key2();

        List<Row> result = cfs.getRangeSlice(Util.bounds("key1", "key2"),
                                             null,
                                             Util.namesFilter(cfs, "asdf"),
                                             10);
        assertEquals(2, result.size());
        assert result.get(0).key.getKey().equals(ByteBufferUtil.bytes("key1"));
    }

    @Test
    public void testDeleteSuperRowSticksAfterFlush() throws Throwable
    {
        String keyspaceName = KEYSPACE1;
        String cfName= CF_SUPER1;
        ByteBuffer scfName = ByteBufferUtil.bytes("SuperDuper");
        Keyspace keyspace = Keyspace.open(keyspaceName);
        ColumnFamilyStore cfs = keyspace.getColumnFamilyStore(cfName);
        DecoratedKey key = Util.dk("flush-resurrection");

        // create an isolated sstable.
        putColsSuper(cfs, key, scfName,
                new BufferCell(cellname(1L), ByteBufferUtil.bytes("val1"), 1),
                new BufferCell(cellname(2L), ByteBufferUtil.bytes("val2"), 1),
                new BufferCell(cellname(3L), ByteBufferUtil.bytes("val3"), 1));
        cfs.forceBlockingFlush();

        // insert, don't flush.
        putColsSuper(cfs, key, scfName,
                new BufferCell(cellname(4L), ByteBufferUtil.bytes("val4"), 1),
                new BufferCell(cellname(5L), ByteBufferUtil.bytes("val5"), 1),
                new BufferCell(cellname(6L), ByteBufferUtil.bytes("val6"), 1));

        // verify insert.
        final SlicePredicate sp = new SlicePredicate();
        sp.setSlice_range(new SliceRange());
        sp.getSlice_range().setCount(100);
        sp.getSlice_range().setStart(ArrayUtils.EMPTY_BYTE_ARRAY);
        sp.getSlice_range().setFinish(ArrayUtils.EMPTY_BYTE_ARRAY);

        assertRowAndColCount(1, 6, false, cfs.getRangeSlice(Util.range("f", "g"), null, ThriftValidation.asIFilter(sp, cfs.metadata, scfName), 100));

        // delete
        Mutation rm = new Mutation(keyspace.getName(), key.getKey());
        rm.deleteRange(cfName, SuperColumns.startOf(scfName), SuperColumns.endOf(scfName), 2);
        rm.applyUnsafe();

        // verify delete.
        assertRowAndColCount(1, 0, false, cfs.getRangeSlice(Util.range("f", "g"), null, ThriftValidation.asIFilter(sp, cfs.metadata, scfName), 100));

        // flush
        cfs.forceBlockingFlush();

        // re-verify delete.
        assertRowAndColCount(1, 0, false, cfs.getRangeSlice(Util.range("f", "g"), null, ThriftValidation.asIFilter(sp, cfs.metadata, scfName), 100));

        // late insert.
        putColsSuper(cfs, key, scfName,
                new BufferCell(cellname(4L), ByteBufferUtil.bytes("val4"), 1L),
                new BufferCell(cellname(7L), ByteBufferUtil.bytes("val7"), 1L));

        // re-verify delete.
        assertRowAndColCount(1, 0, false, cfs.getRangeSlice(Util.range("f", "g"), null, ThriftValidation.asIFilter(sp, cfs.metadata, scfName), 100));

        // make sure new writes are recognized.
        putColsSuper(cfs, key, scfName,
                new BufferCell(cellname(3L), ByteBufferUtil.bytes("val3"), 3),
                new BufferCell(cellname(8L), ByteBufferUtil.bytes("val8"), 3),
                new BufferCell(cellname(9L), ByteBufferUtil.bytes("val9"), 3));
        assertRowAndColCount(1, 3, false, cfs.getRangeSlice(Util.range("f", "g"), null, ThriftValidation.asIFilter(sp, cfs.metadata, scfName), 100));
    }

    private static void assertRowAndColCount(int rowCount, int colCount, boolean isDeleted, Collection<Row> rows) throws CharacterCodingException
    {
        assert rows.size() == rowCount : "rowcount " + rows.size();
        for (Row row : rows)
        {
            assert row.cf != null : "cf was null";
            assert row.cf.getColumnCount() == colCount : "colcount " + row.cf.getColumnCount() + "|" + str(row.cf);
            if (isDeleted)
                assert row.cf.isMarkedForDelete() : "cf not marked for delete";
        }
    }

    private static String str(ColumnFamily cf) throws CharacterCodingException
    {
        StringBuilder sb = new StringBuilder();
        for (Cell col : cf.getSortedColumns())
            sb.append(String.format("(%s,%s,%d),", ByteBufferUtil.string(col.name().toByteBuffer()), ByteBufferUtil.string(col.value()), col.timestamp()));
        return sb.toString();
    }

    private static void putColsSuper(ColumnFamilyStore cfs, DecoratedKey key, ByteBuffer scfName, Cell... cols) throws Throwable
    {
        ColumnFamily cf = ArrayBackedSortedColumns.factory.create(cfs.keyspace.getName(), cfs.name);
        for (Cell col : cols)
            cf.addColumn(col.withUpdatedName(CellNames.compositeDense(scfName, col.name().toByteBuffer())));
        Mutation rm = new Mutation(cfs.keyspace.getName(), key.getKey(), cf);
        rm.applyUnsafe();
    }

    private static void putColsStandard(ColumnFamilyStore cfs, DecoratedKey key, Cell... cols) throws Throwable
    {
        ColumnFamily cf = ArrayBackedSortedColumns.factory.create(cfs.keyspace.getName(), cfs.name);
        for (Cell col : cols)
            cf.addColumn(col);
        Mutation rm = new Mutation(cfs.keyspace.getName(), key.getKey(), cf);
        rm.applyUnsafe();
    }

    @Test
    public void testDeleteStandardRowSticksAfterFlush() throws Throwable
    {
        // test to make sure flushing after a delete doesn't resurrect delted cols.
        String keyspaceName = KEYSPACE1;
        String cfName = CF_STANDARD1;
        Keyspace keyspace = Keyspace.open(keyspaceName);
        ColumnFamilyStore cfs = keyspace.getColumnFamilyStore(cfName);
        DecoratedKey key = Util.dk("f-flush-resurrection");

        SlicePredicate sp = new SlicePredicate();
        sp.setSlice_range(new SliceRange());
        sp.getSlice_range().setCount(100);
        sp.getSlice_range().setStart(ArrayUtils.EMPTY_BYTE_ARRAY);
        sp.getSlice_range().setFinish(ArrayUtils.EMPTY_BYTE_ARRAY);

        // insert
        putColsStandard(cfs, key, column("col1", "val1", 1), column("col2", "val2", 1));
        assertRowAndColCount(1, 2, false, cfs.getRangeSlice(Util.range("f", "g"), null, ThriftValidation.asIFilter(sp, cfs.metadata, null), 100));

        // flush.
        cfs.forceBlockingFlush();

        // insert, don't flush
        putColsStandard(cfs, key, column("col3", "val3", 1), column("col4", "val4", 1));
        assertRowAndColCount(1, 4, false, cfs.getRangeSlice(Util.range("f", "g"), null, ThriftValidation.asIFilter(sp, cfs.metadata, null), 100));

        // delete (from sstable and memtable)
        Mutation rm = new Mutation(keyspace.getName(), key.getKey());
        rm.delete(cfs.name, 2);
        rm.applyUnsafe();

        // verify delete
        assertRowAndColCount(1, 0, true, cfs.getRangeSlice(Util.range("f", "g"), null, ThriftValidation.asIFilter(sp, cfs.metadata, null), 100));

        // flush
        cfs.forceBlockingFlush();

        // re-verify delete. // first breakage is right here because of CASSANDRA-1837.
        assertRowAndColCount(1, 0, true, cfs.getRangeSlice(Util.range("f", "g"), null, ThriftValidation.asIFilter(sp, cfs.metadata, null), 100));

        // simulate a 'late' insertion that gets put in after the deletion. should get inserted, but fail on read.
        putColsStandard(cfs, key, column("col5", "val5", 1), column("col2", "val2", 1));

        // should still be nothing there because we deleted this row. 2nd breakage, but was undetected because of 1837.
        assertRowAndColCount(1, 0, true, cfs.getRangeSlice(Util.range("f", "g"), null, ThriftValidation.asIFilter(sp, cfs.metadata, null), 100));

        // make sure that new writes are recognized.
        putColsStandard(cfs, key, column("col6", "val6", 3), column("col7", "val7", 3));
        assertRowAndColCount(1, 2, true, cfs.getRangeSlice(Util.range("f", "g"), null, ThriftValidation.asIFilter(sp, cfs.metadata, null), 100));

        // and it remains so after flush. (this wasn't failing before, but it's good to check.)
        cfs.forceBlockingFlush();
        assertRowAndColCount(1, 2, true, cfs.getRangeSlice(Util.range("f", "g"), null, ThriftValidation.asIFilter(sp, cfs.metadata, null), 100));
    }


    private ColumnFamilyStore insertKey1Key2()
    {
        ColumnFamilyStore cfs = Keyspace.open(KEYSPACE2).getColumnFamilyStore(CF_STANDARD1);
        List<Mutation> rms = new LinkedList<>();
        Mutation rm;
        rm = new Mutation(KEYSPACE2, ByteBufferUtil.bytes("key1"));
        rm.add(CF_STANDARD1, cellname("Column1"), ByteBufferUtil.bytes("asdf"), 0);
        rms.add(rm);
        Util.writeColumnFamily(rms);

        rm = new Mutation(KEYSPACE2, ByteBufferUtil.bytes("key2"));
        rm.add(CF_STANDARD1, cellname("Column1"), ByteBufferUtil.bytes("asdf"), 0);
        rms.add(rm);
        return Util.writeColumnFamily(rms);
    }

    @Test
    public void testBackupAfterFlush() throws Throwable
    {
        ColumnFamilyStore cfs = insertKey1Key2();

        for (int version = 1; version <= 2; ++version)
        {
            Descriptor existing = new Descriptor(cfs.directories.getDirectoryForNewSSTables(), KEYSPACE2, CF_STANDARD1, version, Descriptor.Type.FINAL);
            Descriptor desc = new Descriptor(Directories.getBackupsDirectory(existing), KEYSPACE2, CF_STANDARD1, version, Descriptor.Type.FINAL);
            for (Component c : new Component[]{ Component.DATA, Component.PRIMARY_INDEX, Component.FILTER, Component.STATS })
                assertTrue("can not find backedup file:" + desc.filenameFor(c), new File(desc.filenameFor(c)).exists());
        }
    }

    // CASSANDRA-3467.  the key here is that supercolumn and subcolumn comparators are different
    @Test
    public void testSliceByNamesCommandOnUUIDTypeSCF() throws Throwable
    {
        String keyspaceName = KEYSPACE1;
        String cfName = CF_SUPER6;
        ByteBuffer superColName = LexicalUUIDType.instance.fromString("a4ed3562-0e8e-4b41-bdfd-c45a2774682d");
        Keyspace keyspace = Keyspace.open(keyspaceName);
        ColumnFamilyStore cfs = keyspace.getColumnFamilyStore(cfName);
        DecoratedKey key = Util.dk("slice-get-uuid-type");

        // Insert a row with one supercolumn and multiple subcolumns
        putColsSuper(cfs, key, superColName, new BufferCell(cellname("a"), ByteBufferUtil.bytes("A"), 1),
                                             new BufferCell(cellname("b"), ByteBufferUtil.bytes("B"), 1));

        // Get the entire supercolumn like normal
        ColumnFamily cfGet = cfs.getColumnFamily(QueryFilter.getIdentityFilter(key, cfName, System.currentTimeMillis()));
        assertEquals(ByteBufferUtil.bytes("A"), cfGet.getColumn(CellNames.compositeDense(superColName, ByteBufferUtil.bytes("a"))).value());
        assertEquals(ByteBufferUtil.bytes("B"), cfGet.getColumn(CellNames.compositeDense(superColName, ByteBufferUtil.bytes("b"))).value());

        // Now do the SliceByNamesCommand on the supercolumn, passing both subcolumns in as columns to get
        SortedSet<CellName> sliceColNames = new TreeSet<CellName>(cfs.metadata.comparator);
        sliceColNames.add(CellNames.compositeDense(superColName, ByteBufferUtil.bytes("a")));
        sliceColNames.add(CellNames.compositeDense(superColName, ByteBufferUtil.bytes("b")));
        SliceByNamesReadCommand cmd = new SliceByNamesReadCommand(keyspaceName, key.getKey(), cfName, System.currentTimeMillis(), new NamesQueryFilter(sliceColNames));
        ColumnFamily cfSliced = cmd.getRow(keyspace).cf;

        // Make sure the slice returns the same as the straight get
        assertEquals(ByteBufferUtil.bytes("A"), cfSliced.getColumn(CellNames.compositeDense(superColName, ByteBufferUtil.bytes("a"))).value());
        assertEquals(ByteBufferUtil.bytes("B"), cfSliced.getColumn(CellNames.compositeDense(superColName, ByteBufferUtil.bytes("b"))).value());
    }

    @Test
    public void testSliceByNamesCommandOldMetadata() throws Throwable
    {
        String keyspaceName = KEYSPACE1;
        String cfName= CF_STANDARD1;
        DecoratedKey key = Util.dk("slice-name-old-metadata");
        CellName cname = cellname("c1");
        Keyspace keyspace = Keyspace.open(keyspaceName);
        ColumnFamilyStore cfs = keyspace.getColumnFamilyStore(cfName);
        cfs.clearUnsafe();

        // Create a cell a 'high timestamp'
        putColsStandard(cfs, key, new BufferCell(cname, ByteBufferUtil.bytes("a"), 2));
        cfs.forceBlockingFlush();

        // Nuke the metadata and reload that sstable
        Collection<SSTableReader> ssTables = cfs.getSSTables();
        assertEquals(1, ssTables.size());
        cfs.clearUnsafe();
        assertEquals(0, cfs.getSSTables().size());

        new File(ssTables.iterator().next().descriptor.filenameFor(Component.STATS)).delete();
        cfs.loadNewSSTables();

        // Add another cell with a lower timestamp
        putColsStandard(cfs, key, new BufferCell(cname, ByteBufferUtil.bytes("b"), 1));

        // Test fetching the cell by name returns the first cell
        SliceByNamesReadCommand cmd = new SliceByNamesReadCommand(keyspaceName, key.getKey(), cfName, System.currentTimeMillis(), new NamesQueryFilter(FBUtilities.singleton(cname, cfs.getComparator())));
        ColumnFamily cf = cmd.getRow(keyspace).cf;
        Cell cell = cf.getColumn(cname);
        assert cell.value().equals(ByteBufferUtil.bytes("a")) : "expecting a, got " + ByteBufferUtil.string(cell.value());

        Keyspace.clear(KEYSPACE1); // CASSANDRA-7195
    }

    private static void assertTotalColCount(Collection<Row> rows, int expectedCount)
    {
        int columns = 0;
        for (Row row : rows)
        {
            columns += row.getLiveCount(new SliceQueryFilter(ColumnSlice.ALL_COLUMNS_ARRAY, false, expectedCount), System.currentTimeMillis());
        }
        assert columns == expectedCount : "Expected " + expectedCount + " live columns but got " + columns + ": " + rows;
    }


    @Test
    public void testRangeSliceColumnsLimit() throws Throwable
    {
        String keyspaceName = KEYSPACE1;
        String cfName = CF_STANDARD1;
        Keyspace keyspace = Keyspace.open(keyspaceName);
        ColumnFamilyStore cfs = keyspace.getColumnFamilyStore(cfName);
        cfs.clearUnsafe();

        Cell[] cols = new Cell[5];
        for (int i = 0; i < 5; i++)
            cols[i] = column("c" + i, "value", 1);

        putColsStandard(cfs, Util.dk("a"), cols[0], cols[1], cols[2], cols[3], cols[4]);
        putColsStandard(cfs, Util.dk("b"), cols[0], cols[1]);
        putColsStandard(cfs, Util.dk("c"), cols[0], cols[1], cols[2], cols[3]);
        cfs.forceBlockingFlush();

        SlicePredicate sp = new SlicePredicate();
        sp.setSlice_range(new SliceRange());
        sp.getSlice_range().setCount(1);
        sp.getSlice_range().setStart(ArrayUtils.EMPTY_BYTE_ARRAY);
        sp.getSlice_range().setFinish(ArrayUtils.EMPTY_BYTE_ARRAY);

        assertTotalColCount(cfs.getRangeSlice(Util.range("", ""),
                                              null,
                                              ThriftValidation.asIFilter(sp, cfs.metadata, null),
                                              3,
                                              System.currentTimeMillis(),
                                              true,
                                              false),
                            3);
        assertTotalColCount(cfs.getRangeSlice(Util.range("", ""),
                                              null,
                                              ThriftValidation.asIFilter(sp, cfs.metadata, null),
                                              5,
                                              System.currentTimeMillis(),
                                              true,
                                              false),
                            5);
        assertTotalColCount(cfs.getRangeSlice(Util.range("", ""),
                                              null,
                                              ThriftValidation.asIFilter(sp, cfs.metadata, null),
                                              8,
                                              System.currentTimeMillis(),
                                              true,
                                              false),
                            8);
        assertTotalColCount(cfs.getRangeSlice(Util.range("", ""),
                                              null,
                                              ThriftValidation.asIFilter(sp, cfs.metadata, null),
                                              10,
                                              System.currentTimeMillis(),
                                              true,
                                              false),
                            10);
        assertTotalColCount(cfs.getRangeSlice(Util.range("", ""),
                                              null,
                                              ThriftValidation.asIFilter(sp, cfs.metadata, null),
                                              100,
                                              System.currentTimeMillis(),
                                              true,
                                              false),
                            11);

        // Check that when querying by name, we always include all names for a
        // gien row even if it means returning more columns than requested (this is necesseray for CQL)
        sp = new SlicePredicate();
        sp.setColumn_names(Arrays.asList(
            ByteBufferUtil.bytes("c0"),
            ByteBufferUtil.bytes("c1"),
            ByteBufferUtil.bytes("c2")
        ));

        assertTotalColCount(cfs.getRangeSlice(Util.range("", ""),
                                              null,
                                              ThriftValidation.asIFilter(sp, cfs.metadata, null),
                                              1,
                                              System.currentTimeMillis(),
                                              true,
                                              false),
                            3);
        assertTotalColCount(cfs.getRangeSlice(Util.range("", ""),
                                              null,
                                              ThriftValidation.asIFilter(sp, cfs.metadata, null),
                                              4,
                                              System.currentTimeMillis(),
                                              true,
                                              false),
                            5);
        assertTotalColCount(cfs.getRangeSlice(Util.range("", ""),
                                              null,
                                              ThriftValidation.asIFilter(sp, cfs.metadata, null),
                                              5,
                                              System.currentTimeMillis(),
                                              true,
                                              false),
                            5);
        assertTotalColCount(cfs.getRangeSlice(Util.range("", ""),
                                              null,
                                              ThriftValidation.asIFilter(sp, cfs.metadata, null),
                                              6,
                                              System.currentTimeMillis(),
                                              true,
                                              false),
                            8);
        assertTotalColCount(cfs.getRangeSlice(Util.range("", ""),
                                              null,
                                              ThriftValidation.asIFilter(sp, cfs.metadata, null),
                                              100,
                                              System.currentTimeMillis(),
                                              true,
                                              false),
                            8);
    }

    @Test
    public void testRangeSlicePaging() throws Throwable
    {
        String keyspaceName = KEYSPACE1;
        String cfName = CF_STANDARD1;
        Keyspace keyspace = Keyspace.open(keyspaceName);
        ColumnFamilyStore cfs = keyspace.getColumnFamilyStore(cfName);
        cfs.clearUnsafe();

        Cell[] cols = new Cell[4];
        for (int i = 0; i < 4; i++)
            cols[i] = column("c" + i, "value", 1);

        DecoratedKey ka = Util.dk("a");
        DecoratedKey kb = Util.dk("b");
        DecoratedKey kc = Util.dk("c");

        RowPosition min = Util.rp("");

        putColsStandard(cfs, ka, cols[0], cols[1], cols[2], cols[3]);
        putColsStandard(cfs, kb, cols[0], cols[1], cols[2]);
        putColsStandard(cfs, kc, cols[0], cols[1], cols[2], cols[3]);
        cfs.forceBlockingFlush();

        SlicePredicate sp = new SlicePredicate();
        sp.setSlice_range(new SliceRange());
        sp.getSlice_range().setCount(1);
        sp.getSlice_range().setStart(ArrayUtils.EMPTY_BYTE_ARRAY);
        sp.getSlice_range().setFinish(ArrayUtils.EMPTY_BYTE_ARRAY);

        Collection<Row> rows;
        Row row, row1, row2;
        IDiskAtomFilter filter = ThriftValidation.asIFilter(sp, cfs.metadata, null);

        rows = cfs.getRangeSlice(cfs.makeExtendedFilter(Util.range("", ""), filter, null, 3, true, true, System.currentTimeMillis()));
        assert rows.size() == 1 : "Expected 1 row, got " + toString(rows);
        row = rows.iterator().next();
        assertColumnNames(row, "c0", "c1", "c2");

        sp.getSlice_range().setStart(ByteBufferUtil.getArray(ByteBufferUtil.bytes("c2")));
        filter = ThriftValidation.asIFilter(sp, cfs.metadata, null);
        rows = cfs.getRangeSlice(cfs.makeExtendedFilter(new Bounds<RowPosition>(ka, min), filter, null, 3, true, true, System.currentTimeMillis()));
        assert rows.size() == 2 : "Expected 2 rows, got " + toString(rows);
        Iterator<Row> iter = rows.iterator();
        row1 = iter.next();
        row2 = iter.next();
        assertColumnNames(row1, "c2", "c3");
        assertColumnNames(row2, "c0");

        sp.getSlice_range().setStart(ByteBufferUtil.getArray(ByteBufferUtil.bytes("c0")));
        filter = ThriftValidation.asIFilter(sp, cfs.metadata, null);
        rows = cfs.getRangeSlice(cfs.makeExtendedFilter(new Bounds<RowPosition>(row2.key, min), filter, null, 3, true, true, System.currentTimeMillis()));
        assert rows.size() == 1 : "Expected 1 row, got " + toString(rows);
        row = rows.iterator().next();
        assertColumnNames(row, "c0", "c1", "c2");

        sp.getSlice_range().setStart(ByteBufferUtil.getArray(ByteBufferUtil.bytes("c2")));
        filter = ThriftValidation.asIFilter(sp, cfs.metadata, null);
        rows = cfs.getRangeSlice(cfs.makeExtendedFilter(new Bounds<RowPosition>(row.key, min), filter, null, 3, true, true, System.currentTimeMillis()));
        assert rows.size() == 2 : "Expected 2 rows, got " + toString(rows);
        iter = rows.iterator();
        row1 = iter.next();
        row2 = iter.next();
        assertColumnNames(row1, "c2");
        assertColumnNames(row2, "c0", "c1");

        // Paging within bounds
        SliceQueryFilter sf = new SliceQueryFilter(cellname("c1"),
                                                   cellname("c2"),
                                                   false,
                                                   0);
        rows = cfs.getRangeSlice(cfs.makeExtendedFilter(new Bounds<RowPosition>(ka, kc), sf, cellname("c2"), cellname("c1"), null, 2, true, System.currentTimeMillis()));
        assert rows.size() == 2 : "Expected 2 rows, got " + toString(rows);
        iter = rows.iterator();
        row1 = iter.next();
        row2 = iter.next();
        assertColumnNames(row1, "c2");
        assertColumnNames(row2, "c1");

        rows = cfs.getRangeSlice(cfs.makeExtendedFilter(new Bounds<RowPosition>(kb, kc), sf, cellname("c1"), cellname("c1"), null, 10, true, System.currentTimeMillis()));
        assert rows.size() == 2 : "Expected 2 rows, got " + toString(rows);
        iter = rows.iterator();
        row1 = iter.next();
        row2 = iter.next();
        assertColumnNames(row1, "c1", "c2");
        assertColumnNames(row2, "c1");
    }

    private static String toString(Collection<Row> rows)
    {
        try
        {
            StringBuilder sb = new StringBuilder();
            for (Row row : rows)
            {
                sb.append("{");
                sb.append(ByteBufferUtil.string(row.key.getKey()));
                sb.append(":");
                if (row.cf != null && !row.cf.isEmpty())
                {
                    for (Cell c : row.cf)
                        sb.append(" ").append(row.cf.getComparator().getString(c.name()));
                }
                sb.append("} ");
            }
            return sb.toString();
        }
        catch (Exception e)
        {
            throw new RuntimeException(e);
        }
    }

    private static void assertColumnNames(Row row, String ... columnNames) throws Exception
    {
        if (row == null || row.cf == null)
            throw new AssertionError("The row should not be empty");

        Iterator<Cell> columns = row.cf.getSortedColumns().iterator();
        Iterator<String> names = Arrays.asList(columnNames).iterator();

        while (columns.hasNext())
        {
            Cell c = columns.next();
            assert names.hasNext() : "Got more columns that expected (first unexpected column: " + ByteBufferUtil.string(c.name().toByteBuffer()) + ")";
            String n = names.next();
            assert c.name().toByteBuffer().equals(ByteBufferUtil.bytes(n)) : "Expected " + n + ", got " + ByteBufferUtil.string(c.name().toByteBuffer());
        }
        assert !names.hasNext() : "Missing expected column " + names.next();
    }

    private static DecoratedKey idk(int i)
    {
        return Util.dk(String.valueOf(i));
    }

    @Test
    public void testRangeSliceInclusionExclusion() throws Throwable
    {
        String keyspaceName = KEYSPACE1;
        String cfName = CF_STANDARD1;
        Keyspace keyspace = Keyspace.open(keyspaceName);
        ColumnFamilyStore cfs = keyspace.getColumnFamilyStore(cfName);
        cfs.clearUnsafe();

        Cell[] cols = new Cell[5];
        for (int i = 0; i < 5; i++)
            cols[i] = column("c" + i, "value", 1);

        for (int i = 0; i <= 9; i++)
        {
            putColsStandard(cfs, idk(i), column("name", "value", 1));
        }
        cfs.forceBlockingFlush();

        SlicePredicate sp = new SlicePredicate();
        sp.setSlice_range(new SliceRange());
        sp.getSlice_range().setCount(1);
        sp.getSlice_range().setStart(ArrayUtils.EMPTY_BYTE_ARRAY);
        sp.getSlice_range().setFinish(ArrayUtils.EMPTY_BYTE_ARRAY);
        IDiskAtomFilter qf = ThriftValidation.asIFilter(sp, cfs.metadata, null);

        List<Row> rows;

        // Start and end inclusive
        rows = cfs.getRangeSlice(new Bounds<RowPosition>(rp("2"), rp("7")), null, qf, 100);
        assert rows.size() == 6;
        assert rows.get(0).key.equals(idk(2));
        assert rows.get(rows.size() - 1).key.equals(idk(7));

        // Start and end excluded
        rows = cfs.getRangeSlice(new ExcludingBounds<RowPosition>(rp("2"), rp("7")), null, qf, 100);
        assert rows.size() == 4;
        assert rows.get(0).key.equals(idk(3));
        assert rows.get(rows.size() - 1).key.equals(idk(6));

        // Start excluded, end included
        rows = cfs.getRangeSlice(new Range<RowPosition>(rp("2"), rp("7")), null, qf, 100);
        assert rows.size() == 5;
        assert rows.get(0).key.equals(idk(3));
        assert rows.get(rows.size() - 1).key.equals(idk(7));

        // Start included, end excluded
        rows = cfs.getRangeSlice(new IncludingExcludingBounds<RowPosition>(rp("2"), rp("7")), null, qf, 100);
        assert rows.size() == 5;
        assert rows.get(0).key.equals(idk(2));
        assert rows.get(rows.size() - 1).key.equals(idk(6));
    }

    @Test
    public void testKeysSearcher() throws Exception
    {
        // Create secondary index and flush to disk
        Keyspace keyspace = Keyspace.open(KEYSPACE1);
        ColumnFamilyStore store = keyspace.getColumnFamilyStore(CF_INDEX1);

        store.truncateBlocking();

        for (int i = 0; i < 10; i++)
        {
            ByteBuffer key = ByteBufferUtil.bytes(String.valueOf("k" + i));
            Mutation rm = new Mutation(KEYSPACE1, key);
            rm.add(CF_INDEX1, cellname("birthdate"), LongType.instance.decompose(1L), System.currentTimeMillis());
            rm.applyUnsafe();
        }

        store.forceBlockingFlush();

        IndexExpression expr = new IndexExpression(ByteBufferUtil.bytes("birthdate"), Operator.EQ, LongType.instance.decompose(1L));
        // explicitly tell to the KeysSearcher to use column limiting for rowsPerQuery to trigger bogus columnsRead--; (CASSANDRA-3996)
        List<Row> rows = store.search(store.makeExtendedFilter(Util.range("", ""), new IdentityQueryFilter(), Arrays.asList(expr), 10, true, false, System.currentTimeMillis()));

        assert rows.size() == 10;
    }

    @SuppressWarnings("unchecked")
    @Test
    public void testMultiRangeSomeEmptyNoIndex() throws Throwable
    {
        // in order not to change thrift interfaces at this stage we build SliceQueryFilter
        // directly instead of using QueryFilter to build it for us
        ColumnSlice[] ranges = new ColumnSlice[] {
                new ColumnSlice(Composites.EMPTY, cellname("colA")),
                new ColumnSlice(cellname("colC"), cellname("colE")),
                new ColumnSlice(cellname("colF"), cellname("colF")),
                new ColumnSlice(cellname("colG"), cellname("colG")),
                new ColumnSlice(cellname("colI"), Composites.EMPTY) };

        ColumnSlice[] rangesReversed = new ColumnSlice[] {
                new ColumnSlice(Composites.EMPTY, cellname("colI")),
                new ColumnSlice(cellname("colG"), cellname("colG")),
                new ColumnSlice(cellname("colF"), cellname("colF")),
                new ColumnSlice(cellname("colE"), cellname("colC")),
                new ColumnSlice(cellname("colA"), Composites.EMPTY) };

        String tableName = KEYSPACE1;
        String cfName = CF_STANDARD1;
        Keyspace table = Keyspace.open(tableName);
        ColumnFamilyStore cfs = table.getColumnFamilyStore(cfName);
        cfs.clearUnsafe();

        String[] letters = new String[] { "a", "b", "c", "d", "i" };
        Cell[] cols = new Cell[letters.length];
        for (int i = 0; i < cols.length; i++)
        {
            cols[i] = new BufferCell(cellname("col" + letters[i].toUpperCase()),
                    ByteBuffer.wrap(new byte[1]), 1);
        }

        putColsStandard(cfs, dk("a"), cols);

        cfs.forceBlockingFlush();

        SliceQueryFilter multiRangeForward = new SliceQueryFilter(ranges, false, 100);
        SliceQueryFilter multiRangeForwardWithCounting = new SliceQueryFilter(ranges, false, 3);
        SliceQueryFilter multiRangeReverse = new SliceQueryFilter(rangesReversed, true, 100);
        SliceQueryFilter multiRangeReverseWithCounting = new SliceQueryFilter(rangesReversed, true, 3);

        findRowGetSlicesAndAssertColsFound(cfs, multiRangeForward, "a", "colA", "colC", "colD", "colI");
        findRowGetSlicesAndAssertColsFound(cfs, multiRangeForwardWithCounting, "a", "colA", "colC", "colD");
        findRowGetSlicesAndAssertColsFound(cfs, multiRangeReverse, "a", "colI", "colD", "colC", "colA");
        findRowGetSlicesAndAssertColsFound(cfs, multiRangeReverseWithCounting, "a", "colI", "colD", "colC");
    }

    @SuppressWarnings("unchecked")
    @Test
    public void testMultiRangeSomeEmptyIndexed() throws Throwable
    {
        // in order not to change thrift interfaces at this stage we build SliceQueryFilter
        // directly instead of using QueryFilter to build it for us
        ColumnSlice[] ranges = new ColumnSlice[] {
                new ColumnSlice(Composites.EMPTY, cellname("colA")),
                new ColumnSlice(cellname("colC"), cellname("colE")),
                new ColumnSlice(cellname("colF"), cellname("colF")),
                new ColumnSlice(cellname("colG"), cellname("colG")),
                new ColumnSlice(cellname("colI"), Composites.EMPTY) };

        ColumnSlice[] rangesReversed = new ColumnSlice[] {
                new ColumnSlice(Composites.EMPTY,  cellname("colI")),
                new ColumnSlice(cellname("colG"), cellname("colG")),
                new ColumnSlice(cellname("colF"), cellname("colF")),
                new ColumnSlice(cellname("colE"), cellname("colC")),
                new ColumnSlice(cellname("colA"), Composites.EMPTY) };

        String tableName = KEYSPACE1;
        String cfName = CF_STANDARD1;
        Keyspace table = Keyspace.open(tableName);
        ColumnFamilyStore cfs = table.getColumnFamilyStore(cfName);
        cfs.clearUnsafe();

        String[] letters = new String[] { "a", "b", "c", "d", "i" };
        Cell[] cols = new Cell[letters.length];
        for (int i = 0; i < cols.length; i++)
        {
            cols[i] = new BufferCell(cellname("col" + letters[i].toUpperCase()),
                    ByteBuffer.wrap(new byte[1366]), 1);
        }

        putColsStandard(cfs, dk("a"), cols);

        cfs.forceBlockingFlush();

        SliceQueryFilter multiRangeForward = new SliceQueryFilter(ranges, false, 100);
        SliceQueryFilter multiRangeForwardWithCounting = new SliceQueryFilter(ranges, false, 3);
        SliceQueryFilter multiRangeReverse = new SliceQueryFilter(rangesReversed, true, 100);
        SliceQueryFilter multiRangeReverseWithCounting = new SliceQueryFilter(rangesReversed, true, 3);

        findRowGetSlicesAndAssertColsFound(cfs, multiRangeForward, "a", "colA", "colC", "colD", "colI");
        findRowGetSlicesAndAssertColsFound(cfs, multiRangeForwardWithCounting, "a", "colA", "colC", "colD");
        findRowGetSlicesAndAssertColsFound(cfs, multiRangeReverse, "a", "colI", "colD", "colC", "colA");
        findRowGetSlicesAndAssertColsFound(cfs, multiRangeReverseWithCounting, "a", "colI", "colD", "colC");
    }

    @SuppressWarnings("unchecked")
    @Test
    public void testMultiRangeContiguousNoIndex() throws Throwable
    {
        // in order not to change thrift interfaces at this stage we build SliceQueryFilter
        // directly instead of using QueryFilter to build it for us
        ColumnSlice[] ranges = new ColumnSlice[] {
                new ColumnSlice(Composites.EMPTY, cellname("colA")),
                new ColumnSlice(cellname("colC"), cellname("colE")),
                new ColumnSlice(cellname("colF"), cellname("colF")),
                new ColumnSlice(cellname("colG"), cellname("colG")),
                new ColumnSlice(cellname("colI"), Composites.EMPTY) };

        ColumnSlice[] rangesReversed = new ColumnSlice[] {
                new ColumnSlice(Composites.EMPTY, cellname("colI")),
                new ColumnSlice(cellname("colG"), cellname("colG")),
                new ColumnSlice(cellname("colF"), cellname("colF")),
                new ColumnSlice(cellname("colE"), cellname("colC")),
                new ColumnSlice(cellname("colA"), Composites.EMPTY) };

        String tableName = KEYSPACE1;
        String cfName = CF_STANDARD1;
        Keyspace table = Keyspace.open(tableName);
        ColumnFamilyStore cfs = table.getColumnFamilyStore(cfName);
        cfs.clearUnsafe();

        String[] letters = new String[] { "a", "b", "c", "d", "e", "f", "g", "h", "i" };
        Cell[] cols = new Cell[letters.length];
        for (int i = 0; i < cols.length; i++)
        {
            cols[i] = new BufferCell(cellname("col" + letters[i].toUpperCase()),
                    ByteBuffer.wrap(new byte[1]), 1);
        }

        putColsStandard(cfs, dk("a"), cols);

        cfs.forceBlockingFlush();

        SliceQueryFilter multiRangeForward = new SliceQueryFilter(ranges, false, 100);
        SliceQueryFilter multiRangeForwardWithCounting = new SliceQueryFilter(ranges, false, 3);
        SliceQueryFilter multiRangeReverse = new SliceQueryFilter(rangesReversed, true, 100);
        SliceQueryFilter multiRangeReverseWithCounting = new SliceQueryFilter(rangesReversed, true, 3);

        findRowGetSlicesAndAssertColsFound(cfs, multiRangeForward, "a", "colA", "colC", "colD", "colE", "colF", "colG", "colI");
        findRowGetSlicesAndAssertColsFound(cfs, multiRangeForwardWithCounting, "a", "colA", "colC", "colD");
        findRowGetSlicesAndAssertColsFound(cfs, multiRangeReverse, "a", "colI", "colG", "colF", "colE", "colD", "colC", "colA");
        findRowGetSlicesAndAssertColsFound(cfs, multiRangeReverseWithCounting, "a", "colI", "colG", "colF");

    }

    @SuppressWarnings("unchecked")
    @Test
    public void testMultiRangeContiguousIndexed() throws Throwable
    {
        // in order not to change thrift interfaces at this stage we build SliceQueryFilter
        // directly instead of using QueryFilter to build it for us
        ColumnSlice[] ranges = new ColumnSlice[] {
                new ColumnSlice(Composites.EMPTY, cellname("colA")),
                new ColumnSlice(cellname("colC"), cellname("colE")),
                new ColumnSlice(cellname("colF"), cellname("colF")),
                new ColumnSlice(cellname("colG"), cellname("colG")),
                new ColumnSlice(cellname("colI"), Composites.EMPTY) };

        ColumnSlice[] rangesReversed = new ColumnSlice[] {
                new ColumnSlice(Composites.EMPTY, cellname("colI")),
                new ColumnSlice(cellname("colG"), cellname("colG")),
                new ColumnSlice(cellname("colF"), cellname("colF")),
                new ColumnSlice(cellname("colE"), cellname("colC")),
                new ColumnSlice(cellname("colA"), Composites.EMPTY) };

        String tableName = KEYSPACE1;
        String cfName = CF_STANDARD1;
        Keyspace table = Keyspace.open(tableName);
        ColumnFamilyStore cfs = table.getColumnFamilyStore(cfName);
        cfs.clearUnsafe();

        String[] letters = new String[] { "a", "b", "c", "d", "e", "f", "g", "h", "i" };
        Cell[] cols = new Cell[letters.length];
        for (int i = 0; i < cols.length; i++)
        {
            cols[i] = new BufferCell(cellname("col" + letters[i].toUpperCase()),
                    ByteBuffer.wrap(new byte[1366]), 1);
        }

        putColsStandard(cfs, dk("a"), cols);

        cfs.forceBlockingFlush();

        SliceQueryFilter multiRangeForward = new SliceQueryFilter(ranges, false, 100);
        SliceQueryFilter multiRangeForwardWithCounting = new SliceQueryFilter(ranges, false, 3);
        SliceQueryFilter multiRangeReverse = new SliceQueryFilter(rangesReversed, true, 100);
        SliceQueryFilter multiRangeReverseWithCounting = new SliceQueryFilter(rangesReversed, true, 3);

        findRowGetSlicesAndAssertColsFound(cfs, multiRangeForward, "a", "colA", "colC", "colD", "colE", "colF", "colG", "colI");
        findRowGetSlicesAndAssertColsFound(cfs, multiRangeForwardWithCounting, "a", "colA", "colC", "colD");
        findRowGetSlicesAndAssertColsFound(cfs, multiRangeReverse, "a", "colI", "colG", "colF", "colE", "colD", "colC", "colA");
        findRowGetSlicesAndAssertColsFound(cfs, multiRangeReverseWithCounting, "a", "colI", "colG", "colF");

    }

    @SuppressWarnings("unchecked")
    @Test
    public void testMultiRangeIndexed() throws Throwable
    {
        // in order not to change thrift interfaces at this stage we build SliceQueryFilter
        // directly instead of using QueryFilter to build it for us
        ColumnSlice[] ranges = new ColumnSlice[] {
                new ColumnSlice(Composites.EMPTY, cellname("colA")),
                new ColumnSlice(cellname("colC"), cellname("colE")),
                new ColumnSlice(cellname("colG"), cellname("colG")),
                new ColumnSlice(cellname("colI"), Composites.EMPTY) };

        ColumnSlice[] rangesReversed = new ColumnSlice[] {
                new ColumnSlice(Composites.EMPTY, cellname("colI")),
                new ColumnSlice(cellname("colG"), cellname("colG")),
                new ColumnSlice(cellname("colE"), cellname("colC")),
                new ColumnSlice(cellname("colA"), Composites.EMPTY) };

        String keyspaceName = KEYSPACE1;
        String cfName = CF_STANDARD1;
        Keyspace keyspace = Keyspace.open(keyspaceName);
        ColumnFamilyStore cfs = keyspace.getColumnFamilyStore(cfName);
        cfs.clearUnsafe();

        String[] letters = new String[] { "a", "b", "c", "d", "e", "f", "g", "h", "i" };
        Cell[] cols = new Cell[letters.length];
        for (int i = 0; i < cols.length; i++)
        {
            cols[i] = new BufferCell(cellname("col" + letters[i].toUpperCase()),
                    // use 1366 so that three cols make an index segment
                    ByteBuffer.wrap(new byte[1366]), 1);
        }

        putColsStandard(cfs, dk("a"), cols);

        cfs.forceBlockingFlush();

        // this setup should generate the following row (assuming indexes are of 4Kb each):
        // [colA, colB, colC, colD, colE, colF, colG, colH, colI]
        // indexed as:
        // index0 [colA, colC]
        // index1 [colD, colF]
        // index2 [colG, colI]
        // and we're looking for the ranges:
        // range0 [____, colA]
        // range1 [colC, colE]
        // range2 [colG, ColG]
        // range3 [colI, ____]

        SliceQueryFilter multiRangeForward = new SliceQueryFilter(ranges, false, 100);
        SliceQueryFilter multiRangeForwardWithCounting = new SliceQueryFilter(ranges, false, 3);
        SliceQueryFilter multiRangeReverse = new SliceQueryFilter(rangesReversed, true, 100);
        SliceQueryFilter multiRangeReverseWithCounting = new SliceQueryFilter(rangesReversed, true, 3);

        findRowGetSlicesAndAssertColsFound(cfs, multiRangeForward, "a", "colA", "colC", "colD", "colE", "colG", "colI");
        findRowGetSlicesAndAssertColsFound(cfs, multiRangeForwardWithCounting, "a", "colA", "colC", "colD");
        findRowGetSlicesAndAssertColsFound(cfs, multiRangeReverse, "a", "colI", "colG", "colE", "colD", "colC", "colA");
        findRowGetSlicesAndAssertColsFound(cfs, multiRangeReverseWithCounting, "a", "colI", "colG", "colE");

    }

    @Test
    public void testMultipleRangesSlicesNoIndexedColumns() throws Throwable
    {
        // small values so that cols won't be indexed
        testMultiRangeSlicesBehavior(prepareMultiRangeSlicesTest(10, true));
    }

    @Test
    public void testMultipleRangesSlicesWithIndexedColumns() throws Throwable
    {
        // min val size before cols are indexed is 4kb while testing so lets make sure cols are indexed
        testMultiRangeSlicesBehavior(prepareMultiRangeSlicesTest(1024, true));
    }

    @Test
    public void testMultipleRangesSlicesInMemory() throws Throwable
    {
        // small values so that cols won't be indexed
        testMultiRangeSlicesBehavior(prepareMultiRangeSlicesTest(10, false));
    }

    @Test
    public void testRemoveUnfinishedCompactionLeftovers() throws Throwable
    {
        String ks = KEYSPACE1;
        String cf = CF_STANDARD3; // should be empty

        final CFMetaData cfmeta = Schema.instance.getCFMetaData(ks, cf);
        Directories dir = new Directories(cfmeta);
        ByteBuffer key = bytes("key");

        // 1st sstable
        SSTableSimpleWriter writer = new SSTableSimpleWriter(dir.getDirectoryForNewSSTables(), cfmeta, StorageService.getPartitioner());
        writer.newRow(key);
        writer.addColumn(bytes("col"), bytes("val"), 1);
        writer.close();

        Map<Descriptor, Set<Component>> sstables = dir.sstableLister().list();
        assertEquals(1, sstables.size());

        Map.Entry<Descriptor, Set<Component>> sstableToOpen = sstables.entrySet().iterator().next();
        final SSTableReader sstable1 = SSTableReader.open(sstableToOpen.getKey());

        // simulate incomplete compaction
        writer = new SSTableSimpleWriter(dir.getDirectoryForNewSSTables(),
                                         cfmeta, StorageService.getPartitioner())
        {
            protected SSTableWriter getWriter()
            {
                MetadataCollector collector = new MetadataCollector(cfmeta.comparator);
                collector.addAncestor(sstable1.descriptor.generation); // add ancestor from previously written sstable
                return SSTableWriter.create(Descriptor.fromFilename(makeFilename(directory, metadata.ksName, metadata.cfName, DatabaseDescriptor.getSSTableFormat())),
                        0L,
                        ActiveRepairService.UNREPAIRED_SSTABLE,
                        metadata,
                        DatabaseDescriptor.getPartitioner(),
                        collector);
            }
        };
        writer.newRow(key);
        writer.addColumn(bytes("col"), bytes("val"), 1);
        writer.close();

        // should have 2 sstables now
        sstables = dir.sstableLister().list();
        assertEquals(2, sstables.size());

        UUID compactionTaskID = SystemKeyspace.startCompaction(
                Keyspace.open(ks).getColumnFamilyStore(cf),
                Collections.singleton(SSTableReader.open(sstable1.descriptor)));

        Map<Integer, UUID> unfinishedCompaction = new HashMap<>();
        unfinishedCompaction.put(sstable1.descriptor.generation, compactionTaskID);
        ColumnFamilyStore.removeUnfinishedCompactionLeftovers(cfmeta, unfinishedCompaction);

        // 2nd sstable should be removed (only 1st sstable exists in set of size 1)
        sstables = dir.sstableLister().list();
        assertEquals(1, sstables.size());
        assertTrue(sstables.containsKey(sstable1.descriptor));

        Map<Pair<String, String>, Map<Integer, UUID>> unfinished = SystemKeyspace.getUnfinishedCompactions();
        assertTrue(unfinished.isEmpty());
    }

    /**
     * @see <a href="https://issues.apache.org/jira/browse/CASSANDRA-6086">CASSANDRA-6086</a>
     */
    @Test
    public void testFailedToRemoveUnfinishedCompactionLeftovers() throws Throwable
    {
        final String ks = KEYSPACE1;
        final String cf = CF_STANDARD4; // should be empty

        final CFMetaData cfmeta = Schema.instance.getCFMetaData(ks, cf);
        Directories dir = new Directories(cfmeta);
        ByteBuffer key = bytes("key");

        // Write SSTable generation 3 that has ancestors 1 and 2
        final Set<Integer> ancestors = Sets.newHashSet(1, 2);
        SSTableSimpleWriter writer = new SSTableSimpleWriter(dir.getDirectoryForNewSSTables(),
                                                cfmeta, StorageService.getPartitioner())
        {
            protected SSTableWriter getWriter()
            {
                MetadataCollector collector = new MetadataCollector(cfmeta.comparator);
                for (int ancestor : ancestors)
                    collector.addAncestor(ancestor);
                String file = new Descriptor(directory, ks, cf, 3, Descriptor.Type.TEMP).filenameFor(Component.DATA);
                return SSTableWriter.create(Descriptor.fromFilename(file),
                        0L,
                        ActiveRepairService.UNREPAIRED_SSTABLE,
                        metadata,
                        StorageService.getPartitioner(),
                        collector);
            }
        };
        writer.newRow(key);
        writer.addColumn(bytes("col"), bytes("val"), 1);
        writer.close();

        Map<Descriptor, Set<Component>> sstables = dir.sstableLister().list();
        assert sstables.size() == 1;

        Map.Entry<Descriptor, Set<Component>> sstableToOpen = sstables.entrySet().iterator().next();
        final SSTableReader sstable1 = SSTableReader.open(sstableToOpen.getKey());

        // simulate we don't have generation in compaction_history
        Map<Integer, UUID> unfinishedCompactions = new HashMap<>();
        UUID compactionTaskID = UUID.randomUUID();
        for (Integer ancestor : ancestors)
            unfinishedCompactions.put(ancestor, compactionTaskID);
        ColumnFamilyStore.removeUnfinishedCompactionLeftovers(cfmeta, unfinishedCompactions);

        // SSTable should not be deleted
        sstables = dir.sstableLister().list();
        assert sstables.size() == 1;
        assert sstables.containsKey(sstable1.descriptor);
    }

    @Test
    public void testLoadNewSSTablesAvoidsOverwrites() throws Throwable
    {
        String ks = KEYSPACE1;
        String cf = CF_STANDARD1;
        ColumnFamilyStore cfs = Keyspace.open(ks).getColumnFamilyStore(cf);
        cfs.truncateBlocking();
        SSTableDeletingTask.waitForDeletions();

        final CFMetaData cfmeta = Schema.instance.getCFMetaData(ks, cf);
        Directories dir = new Directories(cfs.metadata);

        // clear old SSTables (probably left by CFS.clearUnsafe() calls in other tests)
        for (Map.Entry<Descriptor, Set<Component>> entry : dir.sstableLister().list().entrySet())
        {
            for (Component component : entry.getValue())
            {
                FileUtils.delete(entry.getKey().filenameFor(component));
            }
        }

        // sanity check
        int existingSSTables = dir.sstableLister().list().keySet().size();
        assert existingSSTables == 0 : String.format("%d SSTables unexpectedly exist", existingSSTables);

        ByteBuffer key = bytes("key");

        SSTableSimpleWriter writer = new SSTableSimpleWriter(dir.getDirectoryForNewSSTables(),
                                                             cfmeta, StorageService.getPartitioner());
        writer.newRow(key);
        writer.addColumn(bytes("col"), bytes("val"), 1);
        writer.close();

        writer = new SSTableSimpleWriter(dir.getDirectoryForNewSSTables(),
                                         cfmeta, StorageService.getPartitioner());
        writer.newRow(key);
        writer.addColumn(bytes("col"), bytes("val"), 1);
        writer.close();

        Set<Integer> generations = new HashSet<>();
        for (Descriptor descriptor : dir.sstableLister().list().keySet())
            generations.add(descriptor.generation);

        // we should have two generations: [1, 2]
        assertEquals(2, generations.size());
        assertTrue(generations.contains(1));
        assertTrue(generations.contains(2));

        assertEquals(0, cfs.getSSTables().size());

        // start the generation counter at 1 again (other tests have incremented it already)
        cfs.resetFileIndexGenerator();

        boolean incrementalBackupsEnabled = DatabaseDescriptor.isIncrementalBackupsEnabled();
        try
        {
            // avoid duplicate hardlinks to incremental backups
            DatabaseDescriptor.setIncrementalBackupsEnabled(false);
            cfs.loadNewSSTables();
        }
        finally
        {
            DatabaseDescriptor.setIncrementalBackupsEnabled(incrementalBackupsEnabled);
        }

        assertEquals(2, cfs.getSSTables().size());
        generations = new HashSet<>();
        for (Descriptor descriptor : dir.sstableLister().list().keySet())
            generations.add(descriptor.generation);

        // normally they would get renamed to generations 1 and 2, but since those filenames already exist,
        // they get skipped and we end up with generations 3 and 4
        assertEquals(2, generations.size());
        assertTrue(generations.contains(3));
        assertTrue(generations.contains(4));
    }

    private ColumnFamilyStore prepareMultiRangeSlicesTest(int valueSize, boolean flush) throws Throwable
    {
        String keyspaceName = KEYSPACE1;
        String cfName = CF_STANDARD1;
        Keyspace keyspace = Keyspace.open(keyspaceName);
        ColumnFamilyStore cfs = keyspace.getColumnFamilyStore(cfName);
        cfs.clearUnsafe();

        String[] letters = new String[] { "a", "b", "c", "d", "e", "f", "g", "h", "i", "j", "k", "l" };
        Cell[] cols = new Cell[12];
        for (int i = 0; i < cols.length; i++)
        {
            cols[i] = new BufferCell(cellname("col" + letters[i]), ByteBuffer.wrap(new byte[valueSize]), 1);
        }

        for (int i = 0; i < 12; i++)
        {
            putColsStandard(cfs, dk(letters[i]), Arrays.copyOfRange(cols, 0, i + 1));
        }

        if (flush)
        {
            cfs.forceBlockingFlush();
        }
        else
        {
            // The intent is to validate memtable code, so check we really didn't flush
            assert cfs.getSSTables().isEmpty();
        }

        return cfs;
    }

    private void testMultiRangeSlicesBehavior(ColumnFamilyStore cfs)
    {
        // in order not to change thrift interfaces at this stage we build SliceQueryFilter
        // directly instead of using QueryFilter to build it for us
        ColumnSlice[] startMiddleAndEndRanges = new ColumnSlice[] {
                new ColumnSlice(Composites.EMPTY, cellname("colc")),
                new ColumnSlice(cellname("colf"), cellname("colg")),
                new ColumnSlice(cellname("colj"), Composites.EMPTY) };

        ColumnSlice[] startMiddleAndEndRangesReversed = new ColumnSlice[] {
                new ColumnSlice(Composites.EMPTY, cellname("colj")),
                new ColumnSlice(cellname("colg"), cellname("colf")),
                new ColumnSlice(cellname("colc"), Composites.EMPTY) };

        ColumnSlice[] startOnlyRange =
                new ColumnSlice[] { new ColumnSlice(Composites.EMPTY, cellname("colc")) };

        ColumnSlice[] startOnlyRangeReversed =
                new ColumnSlice[] { new ColumnSlice(cellname("colc"), Composites.EMPTY) };

        ColumnSlice[] middleOnlyRanges =
                new ColumnSlice[] { new ColumnSlice(cellname("colf"), cellname("colg")) };

        ColumnSlice[] middleOnlyRangesReversed =
                new ColumnSlice[] { new ColumnSlice(cellname("colg"), cellname("colf")) };

        ColumnSlice[] endOnlyRanges =
                new ColumnSlice[] { new ColumnSlice(cellname("colj"), Composites.EMPTY) };

        ColumnSlice[] endOnlyRangesReversed =
                new ColumnSlice[] { new ColumnSlice(Composites.EMPTY, cellname("colj")) };

        SliceQueryFilter startOnlyFilter = new SliceQueryFilter(startOnlyRange, false,
                Integer.MAX_VALUE);
        SliceQueryFilter startOnlyFilterReversed = new SliceQueryFilter(startOnlyRangeReversed, true,
                Integer.MAX_VALUE);
        SliceQueryFilter startOnlyFilterWithCounting = new SliceQueryFilter(startOnlyRange, false, 1);
        SliceQueryFilter startOnlyFilterReversedWithCounting = new SliceQueryFilter(startOnlyRangeReversed,
                true, 1);

        SliceQueryFilter middleOnlyFilter = new SliceQueryFilter(middleOnlyRanges,
                false,
                Integer.MAX_VALUE);
        SliceQueryFilter middleOnlyFilterReversed = new SliceQueryFilter(middleOnlyRangesReversed, true,
                Integer.MAX_VALUE);
        SliceQueryFilter middleOnlyFilterWithCounting = new SliceQueryFilter(middleOnlyRanges, false, 1);
        SliceQueryFilter middleOnlyFilterReversedWithCounting = new SliceQueryFilter(middleOnlyRangesReversed,
                true, 1);

        SliceQueryFilter endOnlyFilter = new SliceQueryFilter(endOnlyRanges, false,
                Integer.MAX_VALUE);
        SliceQueryFilter endOnlyReversed = new SliceQueryFilter(endOnlyRangesReversed, true,
                Integer.MAX_VALUE);
        SliceQueryFilter endOnlyWithCounting = new SliceQueryFilter(endOnlyRanges, false, 1);
        SliceQueryFilter endOnlyWithReversedCounting = new SliceQueryFilter(endOnlyRangesReversed,
                true, 1);

        SliceQueryFilter startMiddleAndEndFilter = new SliceQueryFilter(startMiddleAndEndRanges, false,
                Integer.MAX_VALUE);
        SliceQueryFilter startMiddleAndEndFilterReversed = new SliceQueryFilter(startMiddleAndEndRangesReversed, true,
                Integer.MAX_VALUE);
        SliceQueryFilter startMiddleAndEndFilterWithCounting = new SliceQueryFilter(startMiddleAndEndRanges, false,
                1);
        SliceQueryFilter startMiddleAndEndFilterReversedWithCounting = new SliceQueryFilter(
                startMiddleAndEndRangesReversed, true,
                1);

        findRowGetSlicesAndAssertColsFound(cfs, startOnlyFilter, "a", "cola");
        findRowGetSlicesAndAssertColsFound(cfs, startOnlyFilterReversed, "a", "cola");
        findRowGetSlicesAndAssertColsFound(cfs, startOnlyFilterWithCounting, "a", "cola");
        findRowGetSlicesAndAssertColsFound(cfs, startOnlyFilterReversedWithCounting, "a", "cola");

        findRowGetSlicesAndAssertColsFound(cfs, middleOnlyFilter, "a", new String[] {});
        findRowGetSlicesAndAssertColsFound(cfs, middleOnlyFilterReversed, "a", new String[] {});
        findRowGetSlicesAndAssertColsFound(cfs, middleOnlyFilterWithCounting, "a", new String[] {});
        findRowGetSlicesAndAssertColsFound(cfs, middleOnlyFilterReversedWithCounting, "a", new String[] {});

        findRowGetSlicesAndAssertColsFound(cfs, endOnlyFilter, "a", new String[] {});
        findRowGetSlicesAndAssertColsFound(cfs, endOnlyReversed, "a", new String[] {});
        findRowGetSlicesAndAssertColsFound(cfs, endOnlyWithCounting, "a", new String[] {});
        findRowGetSlicesAndAssertColsFound(cfs, endOnlyWithReversedCounting, "a", new String[] {});

        findRowGetSlicesAndAssertColsFound(cfs, startMiddleAndEndFilter, "a", "cola");
        findRowGetSlicesAndAssertColsFound(cfs, startMiddleAndEndFilterReversed, "a", "cola");
        findRowGetSlicesAndAssertColsFound(cfs, startMiddleAndEndFilterWithCounting, "a", "cola");
        findRowGetSlicesAndAssertColsFound(cfs, startMiddleAndEndFilterReversedWithCounting, "a", "cola");

        findRowGetSlicesAndAssertColsFound(cfs, startOnlyFilter, "c", "cola", "colb", "colc");
        findRowGetSlicesAndAssertColsFound(cfs, startOnlyFilterReversed, "c", "colc", "colb", "cola");
        findRowGetSlicesAndAssertColsFound(cfs, startOnlyFilterWithCounting, "c", "cola");
        findRowGetSlicesAndAssertColsFound(cfs, startOnlyFilterReversedWithCounting, "c", "colc");

        findRowGetSlicesAndAssertColsFound(cfs, middleOnlyFilter, "c", new String[] {});
        findRowGetSlicesAndAssertColsFound(cfs, middleOnlyFilterReversed, "c", new String[] {});
        findRowGetSlicesAndAssertColsFound(cfs, middleOnlyFilterWithCounting, "c", new String[] {});
        findRowGetSlicesAndAssertColsFound(cfs, middleOnlyFilterReversedWithCounting, "c", new String[] {});

        findRowGetSlicesAndAssertColsFound(cfs, endOnlyFilter, "c", new String[] {});
        findRowGetSlicesAndAssertColsFound(cfs, endOnlyReversed, "c", new String[] {});
        findRowGetSlicesAndAssertColsFound(cfs, endOnlyWithCounting, "c", new String[] {});
        findRowGetSlicesAndAssertColsFound(cfs, endOnlyWithReversedCounting, "c", new String[] {});

        findRowGetSlicesAndAssertColsFound(cfs, startMiddleAndEndFilter, "c", "cola", "colb", "colc");
        findRowGetSlicesAndAssertColsFound(cfs, startMiddleAndEndFilterReversed, "c", "colc", "colb", "cola");
        findRowGetSlicesAndAssertColsFound(cfs, startMiddleAndEndFilterWithCounting, "c", "cola");
        findRowGetSlicesAndAssertColsFound(cfs, startMiddleAndEndFilterReversedWithCounting, "c", "colc");

        findRowGetSlicesAndAssertColsFound(cfs, startOnlyFilter, "f", "cola", "colb", "colc");
        findRowGetSlicesAndAssertColsFound(cfs, startOnlyFilterReversed, "f", "colc", "colb", "cola");
        findRowGetSlicesAndAssertColsFound(cfs, startOnlyFilterWithCounting, "f", "cola");
        findRowGetSlicesAndAssertColsFound(cfs, startOnlyFilterReversedWithCounting, "f", "colc");

        findRowGetSlicesAndAssertColsFound(cfs, middleOnlyFilter, "f", "colf");

        findRowGetSlicesAndAssertColsFound(cfs, middleOnlyFilterReversed, "f", "colf");
        findRowGetSlicesAndAssertColsFound(cfs, middleOnlyFilterWithCounting, "f", "colf");
        findRowGetSlicesAndAssertColsFound(cfs, middleOnlyFilterReversedWithCounting, "f", "colf");

        findRowGetSlicesAndAssertColsFound(cfs, endOnlyFilter, "f", new String[] {});
        findRowGetSlicesAndAssertColsFound(cfs, endOnlyReversed, "f", new String[] {});
        findRowGetSlicesAndAssertColsFound(cfs, endOnlyWithCounting, "f", new String[] {});
        findRowGetSlicesAndAssertColsFound(cfs, endOnlyWithReversedCounting, "f", new String[] {});

        findRowGetSlicesAndAssertColsFound(cfs, startMiddleAndEndFilter, "f", "cola", "colb", "colc", "colf");

        findRowGetSlicesAndAssertColsFound(cfs, startMiddleAndEndFilterReversed, "f", "colf", "colc", "colb",
                "cola");
        findRowGetSlicesAndAssertColsFound(cfs, startMiddleAndEndFilterWithCounting, "f", "cola");
        findRowGetSlicesAndAssertColsFound(cfs, startMiddleAndEndFilterReversedWithCounting, "f", "colf");

        findRowGetSlicesAndAssertColsFound(cfs, startOnlyFilter, "h", "cola", "colb", "colc");
        findRowGetSlicesAndAssertColsFound(cfs, startOnlyFilterReversed, "h", "colc", "colb", "cola");
        findRowGetSlicesAndAssertColsFound(cfs, startOnlyFilterWithCounting, "h", "cola");
        findRowGetSlicesAndAssertColsFound(cfs, startOnlyFilterReversedWithCounting, "h", "colc");

        findRowGetSlicesAndAssertColsFound(cfs, middleOnlyFilter, "h", "colf", "colg");
        findRowGetSlicesAndAssertColsFound(cfs, middleOnlyFilterReversed, "h", "colg", "colf");
        findRowGetSlicesAndAssertColsFound(cfs, middleOnlyFilterWithCounting, "h", "colf");
        findRowGetSlicesAndAssertColsFound(cfs, middleOnlyFilterReversedWithCounting, "h", "colg");

        findRowGetSlicesAndAssertColsFound(cfs, endOnlyFilter, "h", new String[] {});
        findRowGetSlicesAndAssertColsFound(cfs, endOnlyReversed, "h", new String[] {});
        findRowGetSlicesAndAssertColsFound(cfs, endOnlyWithCounting, "h", new String[] {});
        findRowGetSlicesAndAssertColsFound(cfs, endOnlyWithReversedCounting, "h", new String[] {});

        findRowGetSlicesAndAssertColsFound(cfs, startMiddleAndEndFilter, "h", "cola", "colb", "colc", "colf",
                "colg");
        findRowGetSlicesAndAssertColsFound(cfs, startMiddleAndEndFilterReversed, "h", "colg", "colf", "colc", "colb",
                "cola");
        findRowGetSlicesAndAssertColsFound(cfs, startMiddleAndEndFilterWithCounting, "h", "cola");
        findRowGetSlicesAndAssertColsFound(cfs, startMiddleAndEndFilterReversedWithCounting, "h", "colg");

        findRowGetSlicesAndAssertColsFound(cfs, startOnlyFilter, "j", "cola", "colb", "colc");
        findRowGetSlicesAndAssertColsFound(cfs, startOnlyFilterReversed, "j", "colc", "colb", "cola");
        findRowGetSlicesAndAssertColsFound(cfs, startOnlyFilterWithCounting, "j", "cola");
        findRowGetSlicesAndAssertColsFound(cfs, startOnlyFilterReversedWithCounting, "j", "colc");

        findRowGetSlicesAndAssertColsFound(cfs, middleOnlyFilter, "j", "colf", "colg");
        findRowGetSlicesAndAssertColsFound(cfs, middleOnlyFilterReversed, "j", "colg", "colf");
        findRowGetSlicesAndAssertColsFound(cfs, middleOnlyFilterWithCounting, "j", "colf");
        findRowGetSlicesAndAssertColsFound(cfs, middleOnlyFilterReversedWithCounting, "j", "colg");

        findRowGetSlicesAndAssertColsFound(cfs, endOnlyFilter, "j", "colj");
        findRowGetSlicesAndAssertColsFound(cfs, endOnlyReversed, "j", "colj");
        findRowGetSlicesAndAssertColsFound(cfs, endOnlyWithCounting, "j", "colj");
        findRowGetSlicesAndAssertColsFound(cfs, endOnlyWithReversedCounting, "j", "colj");

        findRowGetSlicesAndAssertColsFound(cfs, startMiddleAndEndFilter, "j", "cola", "colb", "colc", "colf", "colg",
                "colj");
        findRowGetSlicesAndAssertColsFound(cfs, startMiddleAndEndFilterReversed, "j", "colj", "colg", "colf", "colc",
                "colb", "cola");
        findRowGetSlicesAndAssertColsFound(cfs, startMiddleAndEndFilterWithCounting, "j", "cola");
        findRowGetSlicesAndAssertColsFound(cfs, startMiddleAndEndFilterReversedWithCounting, "j", "colj");

        findRowGetSlicesAndAssertColsFound(cfs, startOnlyFilter, "l", "cola", "colb", "colc");
        findRowGetSlicesAndAssertColsFound(cfs, startOnlyFilterReversed, "l", "colc", "colb", "cola");
        findRowGetSlicesAndAssertColsFound(cfs, startOnlyFilterWithCounting, "l", "cola");
        findRowGetSlicesAndAssertColsFound(cfs, startOnlyFilterReversedWithCounting, "l", "colc");

        findRowGetSlicesAndAssertColsFound(cfs, middleOnlyFilter, "l", "colf", "colg");
        findRowGetSlicesAndAssertColsFound(cfs, middleOnlyFilterReversed, "l", "colg", "colf");
        findRowGetSlicesAndAssertColsFound(cfs, middleOnlyFilterWithCounting, "l", "colf");
        findRowGetSlicesAndAssertColsFound(cfs, middleOnlyFilterReversedWithCounting, "l", "colg");

        findRowGetSlicesAndAssertColsFound(cfs, endOnlyFilter, "l", "colj", "colk", "coll");
        findRowGetSlicesAndAssertColsFound(cfs, endOnlyReversed, "l", "coll", "colk", "colj");
        findRowGetSlicesAndAssertColsFound(cfs, endOnlyWithCounting, "l", "colj");
        findRowGetSlicesAndAssertColsFound(cfs, endOnlyWithReversedCounting, "l", "coll");

        findRowGetSlicesAndAssertColsFound(cfs, startMiddleAndEndFilter, "l", "cola", "colb", "colc", "colf", "colg",
                "colj", "colk", "coll");
        findRowGetSlicesAndAssertColsFound(cfs, startMiddleAndEndFilterReversed, "l", "coll", "colk", "colj", "colg",
                "colf", "colc", "colb", "cola");
        findRowGetSlicesAndAssertColsFound(cfs, startMiddleAndEndFilterWithCounting, "l", "cola");
        findRowGetSlicesAndAssertColsFound(cfs, startMiddleAndEndFilterReversedWithCounting, "l", "coll");
    }

    private void findRowGetSlicesAndAssertColsFound(ColumnFamilyStore cfs, SliceQueryFilter filter, String rowKey,
            String... colNames)
    {
        List<Row> rows = cfs.getRangeSlice(new Bounds<RowPosition>(rp(rowKey), rp(rowKey)),
                                           null,
                                           filter,
                                           Integer.MAX_VALUE,
                                           System.currentTimeMillis(),
                                           false,
                                           false);
        assertSame("unexpected number of rows ", 1, rows.size());
        Row row = rows.get(0);
        Collection<Cell> cols = !filter.isReversed() ? row.cf.getSortedColumns() : row.cf.getReverseSortedColumns();
        // printRow(cfs, new String(row.key.key.array()), cols);
        String[] returnedColsNames = Iterables.toArray(Iterables.transform(cols, new Function<Cell, String>()
        {
            public String apply(Cell arg0)
            {
                return Util.string(arg0.name().toByteBuffer());
            }
        }), String.class);

        assertTrue(
                "Columns did not match. Expected: " + Arrays.toString(colNames) + " but got:"
                        + Arrays.toString(returnedColsNames), Arrays.equals(colNames, returnedColsNames));
        int i = 0;
        for (Cell col : cols)
        {
            assertEquals(colNames[i++], Util.string(col.name().toByteBuffer()));
        }
    }

    private void printRow(ColumnFamilyStore cfs, String rowKey, Collection<Cell> cols)
    {
        DecoratedKey ROW = Util.dk(rowKey);
        System.err.println("Original:");
        ColumnFamily cf = cfs.getColumnFamily(QueryFilter.getIdentityFilter(ROW, CF_STANDARD1, System.currentTimeMillis()));
        System.err.println("Row key: " + rowKey + " Cols: "
                + Iterables.transform(cf.getSortedColumns(), new Function<Cell, String>()
                {
                    public String apply(Cell arg0)
                    {
                        return Util.string(arg0.name().toByteBuffer());
                    }
                }));
        System.err.println("Filtered:");
        Iterable<String> transformed = Iterables.transform(cols, new Function<Cell, String>()
        {
            public String apply(Cell arg0)
            {
                return Util.string(arg0.name().toByteBuffer());
            }
        });
        System.err.println("Row key: " + rowKey + " Cols: " + transformed);
    }
}<|MERGE_RESOLUTION|>--- conflicted
+++ resolved
@@ -55,16 +55,8 @@
 import org.apache.cassandra.OrderedJUnit4ClassRunner;
 import org.apache.cassandra.SchemaLoader;
 import org.apache.cassandra.Util;
-<<<<<<< HEAD
 import org.apache.cassandra.config.*;
-=======
-import org.apache.cassandra.config.CFMetaData;
-import org.apache.cassandra.config.ColumnDefinition;
-import org.apache.cassandra.config.DatabaseDescriptor;
-import org.apache.cassandra.config.IndexType;
-import org.apache.cassandra.config.Schema;
 import org.apache.cassandra.cql3.Operator;
->>>>>>> 5117a5d5
 import org.apache.cassandra.db.columniterator.IdentityQueryFilter;
 import org.apache.cassandra.db.composites.CellName;
 import org.apache.cassandra.db.composites.CellNameType;
@@ -576,13 +568,8 @@
         Mutation rm;
         rm = new Mutation(keySpace, rowKey);
         rm.add(cfName, colName, val1, 0);
-<<<<<<< HEAD
-        rm.applyUnsafe();
-        IndexExpression expr = new IndexExpression(ByteBufferUtil.bytes("birthdate"), IndexExpression.Operator.EQ, val1);
-=======
-        rm.apply();
+        rm.applyUnsafe();
         IndexExpression expr = new IndexExpression(ByteBufferUtil.bytes("birthdate"), Operator.EQ, val1);
->>>>>>> 5117a5d5
         List<IndexExpression> clause = Arrays.asList(expr);
         IDiskAtomFilter filter = new IdentityQueryFilter();
         Range<RowPosition> range = Util.range("", "");
