--- conflicted
+++ resolved
@@ -105,7 +105,6 @@
         ByteBufferUtil.string(bytes, StandardCharsets.UTF_8);
     }
 
-<<<<<<< HEAD
     private static void assertPartitioner(String name, Class expected)
     {
         Assert.assertTrue(String.format("%s != %s", name, expected.toString()),
@@ -151,7 +150,8 @@
                                   LocalPartitioner.class.isInstance(partitioner));
                 Assert.assertEquals(partitioner.partitionOrdering(), type);
             }
-=======
+    }
+
     @Test
     public void testGetBroadcastRpcAddress() throws Exception
     {
@@ -178,6 +178,5 @@
         assertEquals(InetAddress.getByName("127.0.0.3"), FBUtilities.getBroadcastRpcAddress());
 
         FBUtilities.reset();
->>>>>>> 5fdb90e1
     }
 }